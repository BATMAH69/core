import { Addressable, Signature, Signer, TypedDataDomain } from "ethers";
import { network } from "hardhat";

<<<<<<< HEAD
import { OwnerWithEip712PermitSignature } from "typechain-types";

import { sign } from "./ec";
import { streccak } from "./keccak";
import { de0x } from "./string";

interface DeriveDomainSeparatorArgs {
  type: string;
  name: string;
  version: string;
  chainId: number;
  verifyingContract: string;
}

/**
 * @todo: refactor using ethers.TypedDataEncoder
 */
export function deriveDomainSeparator({
  type,
  name,
  version,
  chainId,
  verifyingContract,
}: DeriveDomainSeparatorArgs): string {
  const coder = new AbiCoder();

  return keccak256(
    coder.encode(
      ["bytes32", "bytes32", "bytes32", "uint256", "address"],
      [streccak(type), streccak(name), streccak(version), chainId, verifyingContract],
    ),
  );
}

export function deriveStETHDomainSeparator(stETHAddress: string): string {
  return deriveDomainSeparator({
    type: "EIP712Domain(string name,string version,uint256 chainId,address verifyingContract)",
    name: "Liquid staked Ether 2.0",
    version: "2",
    chainId: network.config.chainId!,
    verifyingContract: stETHAddress,
  });
}

export function deriveWstETHDomainSeparator(wstETHAddress: string): string {
  return deriveDomainSeparator({
    type: "EIP712Domain(string name,string version,uint256 chainId,address verifyingContract)",
    name: "Wrapped liquid staked Ether 2.0",
    version: "1",
    chainId: network.config.chainId!,
    verifyingContract: wstETHAddress,
  });
}

interface DeriveTypeDataHashArgs {
  structHash: string;
  domainSeparator: string;
}

export function deriveTypeDataHash({ structHash, domainSeparator }: DeriveTypeDataHashArgs): string {
  return solidityPackedKeccak256(["bytes", "bytes32", "bytes32"], ["0x1901", domainSeparator, structHash]);
}

interface SignPermitArgs {
  type: string;
  owner: HDNodeWallet;
=======
export interface Permit {
  owner: string;
>>>>>>> e9b974c1
  spender: string;
  value: bigint;
  nonce: bigint;
  deadline: bigint;
<<<<<<< HEAD
  domainSeparator: string;
}

export function signPermit({ type, owner, spender, value, nonce, deadline, domainSeparator }: SignPermitArgs) {
  const parameters = keccak256(
    new AbiCoder().encode(
      ["bytes32", "address", "address", "uint256", "uint256", "uint256"],
      [streccak(type), owner.address, spender, value, nonce, deadline],
    ),
  );

  const message = keccak256("0x1901" + de0x(domainSeparator) + de0x(parameters));

  return sign(message, owner.privateKey);
}

export const signStETHPermit = (options: Omit<SignPermitArgs, "domainSeparator">, verifyingContract: string) =>
  signPermit({
    ...options,
    domainSeparator: deriveStETHDomainSeparator(verifyingContract),
  });

export const signWstETHPermit = (options: Omit<SignPermitArgs, "domainSeparator">, verifyingContract: string) =>
  signPermit({
    ...options,
    domainSeparator: deriveWstETHDomainSeparator(verifyingContract),
  });

interface SignPermitEIP1271Args {
  type: string;
  owner: OwnerWithEip712PermitSignature;
  spender: string;
  value: bigint;
  nonce: bigint;
  deadline: bigint;
  domainSeparator: string;
}

export async function signPermitEIP1271({
  type,
  owner,
  spender,
  value,
  nonce,
  deadline,
  domainSeparator,
}: SignPermitEIP1271Args) {
  type = streccak(type);

  const parameters = keccak256(
    new AbiCoder().encode(
      ["bytes32", "address", "address", "uint256", "uint256", "uint256"],
      [type, await owner.getAddress(), spender, value, nonce, deadline],
    ),
  );

  const message = keccak256("0x1901" + de0x(domainSeparator) + de0x(parameters));

  const { v, r, s } = await owner.sign(message);

  return {
    v: Number(v),
    r: toBuffer(r),
    s: toBuffer(s),
  };
}

export const signStETHPermitEIP1271 = async (
  options: Omit<SignPermitEIP1271Args, "domainSeparator">,
  verifyingContract: string,
) =>
  signPermitEIP1271({
    ...options,
    domainSeparator: deriveStETHDomainSeparator(verifyingContract),
  });

export const signWstETHPermitEIP1271 = async (
  options: Omit<SignPermitEIP1271Args, "domainSeparator">,
  verifyingContract: string,
) =>
  signPermitEIP1271({
    ...options,
    domainSeparator: deriveWstETHDomainSeparator(verifyingContract),
  });
=======
}

export async function stethDomain(verifyingContract: Addressable): Promise<TypedDataDomain> {
  return {
    name: "Liquid staked Ether 2.0",
    version: "2",
    chainId: network.config.chainId!,
    verifyingContract: await verifyingContract.getAddress(),
  };
}

export async function signPermit(domain: TypedDataDomain, permit: Permit, signer: Signer): Promise<Signature> {
  const types = {
    Permit: [
      { name: "owner", type: "address" },
      { name: "spender", type: "address" },
      { name: "value", type: "uint256" },
      { name: "nonce", type: "uint256" },
      { name: "deadline", type: "uint256" },
    ],
  };

  return signer.signTypedData(domain, types, permit).then((signature) => Signature.from(signature));
}
>>>>>>> e9b974c1
<|MERGE_RESOLUTION|>--- conflicted
+++ resolved
@@ -1,167 +1,12 @@
 import { Addressable, Signature, Signer, TypedDataDomain } from "ethers";
 import { network } from "hardhat";
 
-<<<<<<< HEAD
-import { OwnerWithEip712PermitSignature } from "typechain-types";
-
-import { sign } from "./ec";
-import { streccak } from "./keccak";
-import { de0x } from "./string";
-
-interface DeriveDomainSeparatorArgs {
-  type: string;
-  name: string;
-  version: string;
-  chainId: number;
-  verifyingContract: string;
-}
-
-/**
- * @todo: refactor using ethers.TypedDataEncoder
- */
-export function deriveDomainSeparator({
-  type,
-  name,
-  version,
-  chainId,
-  verifyingContract,
-}: DeriveDomainSeparatorArgs): string {
-  const coder = new AbiCoder();
-
-  return keccak256(
-    coder.encode(
-      ["bytes32", "bytes32", "bytes32", "uint256", "address"],
-      [streccak(type), streccak(name), streccak(version), chainId, verifyingContract],
-    ),
-  );
-}
-
-export function deriveStETHDomainSeparator(stETHAddress: string): string {
-  return deriveDomainSeparator({
-    type: "EIP712Domain(string name,string version,uint256 chainId,address verifyingContract)",
-    name: "Liquid staked Ether 2.0",
-    version: "2",
-    chainId: network.config.chainId!,
-    verifyingContract: stETHAddress,
-  });
-}
-
-export function deriveWstETHDomainSeparator(wstETHAddress: string): string {
-  return deriveDomainSeparator({
-    type: "EIP712Domain(string name,string version,uint256 chainId,address verifyingContract)",
-    name: "Wrapped liquid staked Ether 2.0",
-    version: "1",
-    chainId: network.config.chainId!,
-    verifyingContract: wstETHAddress,
-  });
-}
-
-interface DeriveTypeDataHashArgs {
-  structHash: string;
-  domainSeparator: string;
-}
-
-export function deriveTypeDataHash({ structHash, domainSeparator }: DeriveTypeDataHashArgs): string {
-  return solidityPackedKeccak256(["bytes", "bytes32", "bytes32"], ["0x1901", domainSeparator, structHash]);
-}
-
-interface SignPermitArgs {
-  type: string;
-  owner: HDNodeWallet;
-=======
 export interface Permit {
   owner: string;
->>>>>>> e9b974c1
   spender: string;
   value: bigint;
   nonce: bigint;
   deadline: bigint;
-<<<<<<< HEAD
-  domainSeparator: string;
-}
-
-export function signPermit({ type, owner, spender, value, nonce, deadline, domainSeparator }: SignPermitArgs) {
-  const parameters = keccak256(
-    new AbiCoder().encode(
-      ["bytes32", "address", "address", "uint256", "uint256", "uint256"],
-      [streccak(type), owner.address, spender, value, nonce, deadline],
-    ),
-  );
-
-  const message = keccak256("0x1901" + de0x(domainSeparator) + de0x(parameters));
-
-  return sign(message, owner.privateKey);
-}
-
-export const signStETHPermit = (options: Omit<SignPermitArgs, "domainSeparator">, verifyingContract: string) =>
-  signPermit({
-    ...options,
-    domainSeparator: deriveStETHDomainSeparator(verifyingContract),
-  });
-
-export const signWstETHPermit = (options: Omit<SignPermitArgs, "domainSeparator">, verifyingContract: string) =>
-  signPermit({
-    ...options,
-    domainSeparator: deriveWstETHDomainSeparator(verifyingContract),
-  });
-
-interface SignPermitEIP1271Args {
-  type: string;
-  owner: OwnerWithEip712PermitSignature;
-  spender: string;
-  value: bigint;
-  nonce: bigint;
-  deadline: bigint;
-  domainSeparator: string;
-}
-
-export async function signPermitEIP1271({
-  type,
-  owner,
-  spender,
-  value,
-  nonce,
-  deadline,
-  domainSeparator,
-}: SignPermitEIP1271Args) {
-  type = streccak(type);
-
-  const parameters = keccak256(
-    new AbiCoder().encode(
-      ["bytes32", "address", "address", "uint256", "uint256", "uint256"],
-      [type, await owner.getAddress(), spender, value, nonce, deadline],
-    ),
-  );
-
-  const message = keccak256("0x1901" + de0x(domainSeparator) + de0x(parameters));
-
-  const { v, r, s } = await owner.sign(message);
-
-  return {
-    v: Number(v),
-    r: toBuffer(r),
-    s: toBuffer(s),
-  };
-}
-
-export const signStETHPermitEIP1271 = async (
-  options: Omit<SignPermitEIP1271Args, "domainSeparator">,
-  verifyingContract: string,
-) =>
-  signPermitEIP1271({
-    ...options,
-    domainSeparator: deriveStETHDomainSeparator(verifyingContract),
-  });
-
-export const signWstETHPermitEIP1271 = async (
-  options: Omit<SignPermitEIP1271Args, "domainSeparator">,
-  verifyingContract: string,
-) =>
-  signPermitEIP1271({
-    ...options,
-    domainSeparator: deriveWstETHDomainSeparator(verifyingContract),
-  });
-=======
 }
 
 export async function stethDomain(verifyingContract: Addressable): Promise<TypedDataDomain> {
@@ -185,5 +30,4 @@
   };
 
   return signer.signTypedData(domain, types, permit).then((signature) => Signature.from(signature));
-}
->>>>>>> e9b974c1
+}