--- conflicted
+++ resolved
@@ -164,15 +164,7 @@
 
     it('deployer cannot unset a defaultValue', async () => {
       await config.set(defaultKey, defaultValue, { from: manager })
-<<<<<<< HEAD
-      await assert.revertsOZAccessControl(
-        config.unset(defaultKey, { from: deployer }),
-        deployer,
-        `CONFIG_MANAGER_ROLE`
-      )
-=======
       await assert.revertsOZAccessControl(config.unset(defaultKey, { from: deployer }), deployer, `CONFIG_MANAGER_ROLE`)
->>>>>>> b6093065
     })
   })
 })