--- conflicted
+++ resolved
@@ -4,18 +4,7 @@
 
 import { HardhatEthersSigner } from "@nomicfoundation/hardhat-ethers/signers";
 
-<<<<<<< HEAD
-import {
-  DepositContract__MockForBeaconChainDepositor,
-  DepositContract__MockForBeaconChainDepositor__factory,
-  MinFirstAllocationStrategy__factory,
-  StakingRouterMock,
-  StakingRouterMock__factory,
-} from "typechain-types";
-import { StakingRouterLibraryAddresses } from "typechain-types/factories/contracts/0.8.9/StakingRouter__factory";
-=======
-import { DepositContract__MockForBeaconChainDepositor, StakingRouter } from "typechain-types";
->>>>>>> 669d8e57
+import { DepositContract__MockForBeaconChainDepositor } from "typechain-types";
 
 import { certainAddress, ether, MAX_UINT256, proxify, randomString } from "lib";
 
@@ -39,7 +28,6 @@
   before(async () => {
     [deployer, proxyAdmin, stakingRouterAdmin, user] = await ethers.getSigners();
 
-<<<<<<< HEAD
     depositContract = await new DepositContract__MockForBeaconChainDepositor__factory(deployer).deploy();
 
     const allocLib = await new MinFirstAllocationStrategy__factory(deployer).deploy();
@@ -50,11 +38,6 @@
     impl = await new StakingRouterMock__factory(allocLibAddr, deployer).deploy(depositContract);
 
     [stakingRouter] = await proxify({ impl, admin: proxyAdmin, caller: user });
-=======
-    depositContract = await ethers.deployContract("DepositContract__MockForBeaconChainDepositor", deployer);
-    stakingRouterImpl = await ethers.deployContract("StakingRouter", [depositContract], deployer);
-    [stakingRouter] = await proxify({ impl: stakingRouterImpl, admin: proxyAdmin, caller: user });
->>>>>>> 669d8e57
   });
 
   beforeEach(async () => (originalState = await Snapshot.take()));
