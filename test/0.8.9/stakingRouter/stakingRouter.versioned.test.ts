import { expect } from "chai";
import { randomBytes } from "ethers";
import { ethers } from "hardhat";

import { HardhatEthersSigner } from "@nomicfoundation/hardhat-ethers/signers";

<<<<<<< HEAD
import { StakingRouter } from "typechain-types";

import { proxify, randomAddress } from "lib";

describe("StakingRouter:Versioned", () => {
  let owner: HardhatEthersSigner;

  let versioned: StakingRouter;

  before(async () => {
    [owner] = await ethers.getSigners();
    const depositContract = randomAddress();
    const impl = await ethers.deployContract("StakingRouter", [depositContract]);

    [versioned] = await proxify({ impl, admin: owner });
  });

  it("Increments version", async () => {
    await versioned.initialize(randomAddress(), randomAddress(), randomBytes(32));
    expect(await versioned.getContractVersion()).to.equal(1n);
=======
import { OssifiableProxy, StakingRouter, StakingRouter__factory } from "typechain-types";

import { MAX_UINT256, randomAddress } from "lib";

describe("StakingRouter:Versioned", () => {
  let admin: HardhatEthersSigner;
  let user: HardhatEthersSigner;

  let impl: StakingRouter;
  let proxy: OssifiableProxy;
  let versioned: StakingRouter;

  const petrifiedVersion = MAX_UINT256;

  before(async () => {
    [admin, user] = await ethers.getSigners();

    const depositContract = randomAddress();

    impl = await ethers.deployContract("StakingRouter", [depositContract]);

    proxy = await ethers.deployContract("OssifiableProxy", [await impl.getAddress(), admin.address, new Uint8Array()], {
      from: admin,
    });

    versioned = StakingRouter__factory.connect(await proxy.getAddress(), user);
  });

  context("constructor", () => {
    it("Petrifies the implementation", async () => {
      expect(await impl.getContractVersion()).to.equal(petrifiedVersion);
    });
  });

  context("getContractVersion", () => {
    it("Returns 0 as the initial contract version", async () => {
      expect(await versioned.getContractVersion()).to.equal(0n);
    });
  });

  context("initialize", () => {
    it("Increments version", async () => {
      await versioned.initialize(randomAddress(), randomAddress(), randomBytes(32));

      expect(await versioned.getContractVersion()).to.equal(1n);
    });
>>>>>>> 5f995feb
  });
});<|MERGE_RESOLUTION|>--- conflicted
+++ resolved
@@ -4,28 +4,6 @@
 
 import { HardhatEthersSigner } from "@nomicfoundation/hardhat-ethers/signers";
 
-<<<<<<< HEAD
-import { StakingRouter } from "typechain-types";
-
-import { proxify, randomAddress } from "lib";
-
-describe("StakingRouter:Versioned", () => {
-  let owner: HardhatEthersSigner;
-
-  let versioned: StakingRouter;
-
-  before(async () => {
-    [owner] = await ethers.getSigners();
-    const depositContract = randomAddress();
-    const impl = await ethers.deployContract("StakingRouter", [depositContract]);
-
-    [versioned] = await proxify({ impl, admin: owner });
-  });
-
-  it("Increments version", async () => {
-    await versioned.initialize(randomAddress(), randomAddress(), randomBytes(32));
-    expect(await versioned.getContractVersion()).to.equal(1n);
-=======
 import { OssifiableProxy, StakingRouter, StakingRouter__factory } from "typechain-types";
 
 import { MAX_UINT256, randomAddress } from "lib";
@@ -72,6 +50,5 @@
 
       expect(await versioned.getContractVersion()).to.equal(1n);
     });
->>>>>>> 5f995feb
   });
 });