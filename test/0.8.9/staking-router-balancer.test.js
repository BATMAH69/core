--- conflicted
+++ resolved
@@ -311,16 +311,11 @@
       // 4 try to deposit more from cureated module
 
       // wait 12 hour
-<<<<<<< HEAD
-      await provider.send('evm_increaseTime', [3600 * 12])
-      await provider.send('evm_mine')
-=======
-      let waitTime = 3600 * 12;
+      const waitTime = 3600 * 12
       console.log(g('WAIT ', waitTime))
-      
+
       await ethers.provider.send('evm_increaseTime', [waitTime])
       await ethers.provider.send('evm_mine')
->>>>>>> 5f8becf5
 
       console.log(b('try to DEPOSIT 3 key for curated module'))
       await curModule.deposit(3)
