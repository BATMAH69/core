const { web3 } = require('hardhat')
const withdrawals = require('./withdrawals')
const { newApp } = require('./dao')
const { artifacts } = require('hardhat')
const { deployLocatorWithDummyAddressesImplementation } = require('./locator-deploy')
<<<<<<< HEAD
const { ETH } = require("./utils")
=======
const { ETH } = require('./utils')
>>>>>>> b6093065

const { SLOTS_PER_EPOCH, SECONDS_PER_SLOT, EPOCHS_PER_FRAME, CONSENSUS_VERSION } = require('./constants')

const OssifiableProxy = artifacts.require('OssifiableProxy')
const LidoMock = artifacts.require('LidoMock')
const WstETH = artifacts.require('WstETH')
const LegacyOracle = artifacts.require('LegacyOracle')
const MockLegacyOracle = artifacts.require('MockLegacyOracle')
const AccountingOracle = artifacts.require('AccountingOracle')
const HashConsensus = artifacts.require('HashConsensus')
const HashConsensusTimeTravellable = artifacts.require('HashConsensusTimeTravellable')
const MockReportProcessor = artifacts.require('MockReportProcessor')
const StakingRouter = artifacts.require('StakingRouter')
const LidoExecutionLayerRewardsVault = artifacts.require('LidoExecutionLayerRewardsVault')
const WithdrawalVault = artifacts.require('WithdrawalVault')
const DepositContractMock = artifacts.require('DepositContractMock')
const DepositContract = artifacts.require('DepositContract')
const DepositSecurityModule = artifacts.require('DepositSecurityModule')
const EIP712StETH = artifacts.require('EIP712StETH')
const Burner = artifacts.require('Burner')
const OracleReportSanityChecker = artifacts.require('OracleReportSanityChecker')
const ValidatorsExitBusOracle = artifacts.require('ValidatorsExitBusOracle')
const OracleReportSanityCheckerStub = artifacts.require('OracleReportSanityCheckerStub')

async function lidoMockFactory({ dao, appManager, acl, voting }) {
  const base = await LidoMock.new()

  const proxyAddress = await newApp(dao, 'lido', base.address, appManager.address)

  const pool = await LidoMock.at(proxyAddress)

  await grantLidoRoles(pool, acl, voting, appManager)

  return pool
}

async function grantLidoRoles(pool, acl, voting, appManager) {
  await Promise.all([
    acl.createPermission(voting.address, pool.address, await pool.PAUSE_ROLE(), appManager.address, {
      from: appManager.address,
    }),
    acl.createPermission(voting.address, pool.address, await pool.RESUME_ROLE(), appManager.address, {
      from: appManager.address,
    }),
    acl.createPermission(voting.address, pool.address, await pool.STAKING_PAUSE_ROLE(), appManager.address, {
      from: appManager.address,
    }),
    acl.createPermission(voting.address, pool.address, await pool.STAKING_CONTROL_ROLE(), appManager.address, {
      from: appManager.address,
    }),
  ])
}

async function depositContractMockFactory(_) {
  return await DepositContractMock.new()
}

async function depositContractFactory(_) {
  return await DepositContract.new()
}

async function wstethFactory({ pool }) {
  return await WstETH.new(pool.address)
}

async function appManagerFactory({ signers }) {
  return signers[0]
}

async function votingEOAFactory({ signers }) {
  return signers[1]
}

async function treasuryFactory(_) {
  return web3.eth.accounts.create()
}

async function legacyOracleFactory({ appManager }) {
  const base = await LegacyOracle.new()
  const proxy = await OssifiableProxy.new(base.address, appManager.address, '0x')
  return await LegacyOracle.at(proxy.address)
}

async function legacyOracleMockFactory({ appManager, dao, deployParams }) {
  const base = await MockLegacyOracle.new()

  const proxyAddress = await newApp(dao, 'lido-legacy-oracle', base.address, appManager.address)

  const oracle = await MockLegacyOracle.at(proxyAddress)

  await oracle.setParams(
    EPOCHS_PER_FRAME,
    SLOTS_PER_EPOCH,
    SECONDS_PER_SLOT,
    deployParams.genesisTime,
    deployParams.v1OracleLastCompletedEpoch
  )

  return oracle
}

async function reportProcessorFactory(_) {
  return await MockReportProcessor.new(CONSENSUS_VERSION)
}

async function hashConsensusFactory({ voting, oracle, signers, legacyOracle, deployParams }) {
  const initialEpoch = +(await legacyOracle.getLastCompletedEpochId()) + EPOCHS_PER_FRAME
  const consensus = await HashConsensus.new(
    SLOTS_PER_EPOCH,
    SECONDS_PER_SLOT,
    deployParams.genesisTime,
    EPOCHS_PER_FRAME,
    initialEpoch,
    deployParams.hashConsensus.fastLaneLengthSlots,
    voting.address,
    oracle.address
  )

  await consensus.grantRole(await consensus.MANAGE_MEMBERS_AND_QUORUM_ROLE(), voting.address, { from: voting.address })
  await consensus.grantRole(await consensus.DISABLE_CONSENSUS_ROLE(), voting.address, { from: voting.address })
  await consensus.grantRole(await consensus.MANAGE_FRAME_CONFIG_ROLE(), voting.address, { from: voting.address })
  await consensus.grantRole(await consensus.MANAGE_FAST_LANE_CONFIG_ROLE(), voting.address, { from: voting.address })
  await consensus.grantRole(await consensus.MANAGE_REPORT_PROCESSOR_ROLE(), voting.address, { from: voting.address })

  await consensus.addMember(signers[2].address, 1, { from: voting.address })
  await consensus.addMember(signers[3].address, 2, { from: voting.address })
  await consensus.addMember(signers[4].address, 2, { from: voting.address })

  await oracle.initialize(voting.address, consensus.address, CONSENSUS_VERSION)

  await oracle.grantRole(await oracle.MANAGE_CONSENSUS_CONTRACT_ROLE(), voting.address, { from: voting.address })
  await oracle.grantRole(await oracle.MANAGE_CONSENSUS_VERSION_ROLE(), voting.address, { from: voting.address })
  await oracle.grantRole(await oracle.SUBMIT_DATA_ROLE(), voting.address, { from: voting.address })

  return consensus
}

async function hashConsensusTimeTravellableFactory({
  legacyOracle,
  voting,
  oracle,
  signers,
  deployParams,
  lidoLocator,
}) {
  const initialEpoch = +(await legacyOracle.getLastCompletedEpochId()) + EPOCHS_PER_FRAME
  const consensus = await HashConsensusTimeTravellable.new(
    SLOTS_PER_EPOCH,
    SECONDS_PER_SLOT,
    deployParams.genesisTime,
    EPOCHS_PER_FRAME,
    initialEpoch,
    deployParams.hashConsensus.fastLaneLengthSlots,
    voting.address,
    oracle.address
  )

  await consensus.grantRole(await consensus.MANAGE_MEMBERS_AND_QUORUM_ROLE(), voting.address, { from: voting.address })
  await consensus.grantRole(await consensus.DISABLE_CONSENSUS_ROLE(), voting.address, { from: voting.address })
  await consensus.grantRole(await consensus.MANAGE_FRAME_CONFIG_ROLE(), voting.address, { from: voting.address })
  await consensus.grantRole(await consensus.MANAGE_REPORT_PROCESSOR_ROLE(), voting.address, { from: voting.address })

  await consensus.addMember(signers[2].address, 1, { from: voting.address })
  await consensus.addMember(signers[3].address, 2, { from: voting.address })
  await consensus.addMember(signers[4].address, 2, { from: voting.address })
  await consensus.setTime(deployParams.genesisTime + initialEpoch * SLOTS_PER_EPOCH * SECONDS_PER_SLOT)

  return consensus
}

async function accountingOracleFactory({ voting, pool, lidoLocator, legacyOracle, deployParams }) {
  const base = await AccountingOracle.new(
    lidoLocator.address,
    pool.address,
    legacyOracle.address,
    SECONDS_PER_SLOT,
    deployParams.genesisTime
  )
  const proxy = await OssifiableProxy.new(base.address, voting.address, '0x')
  return await AccountingOracle.at(proxy.address)
}

async function withdrawalCredentialsFactory() {
  return '0x'.padEnd(66, '1234')
}

async function stakingRouterFactory({ depositContract, dao, appManager, voting, pool, oracle, withdrawalCredentials }) {
  const base = await StakingRouter.new(depositContract.address)

  const proxyAddress = await newApp(dao, 'lido-oracle', base.address, appManager.address)
  const stakingRouter = await StakingRouter.at(proxyAddress)
  await stakingRouter.initialize(appManager.address, pool.address, withdrawalCredentials, { from: appManager.address })

  await stakingRouter.grantRole(await stakingRouter.MANAGE_WITHDRAWAL_CREDENTIALS_ROLE(), pool.address, {
    from: appManager.address,
  })
  await stakingRouter.grantRole(await stakingRouter.MANAGE_WITHDRAWAL_CREDENTIALS_ROLE(), voting.address, {
    from: appManager.address,
  })
  await stakingRouter.grantRole(await stakingRouter.STAKING_MODULE_PAUSE_ROLE(), voting.address, {
    from: appManager.address,
  })
  await stakingRouter.grantRole(await stakingRouter.STAKING_MODULE_RESUME_ROLE(), voting.address, {
    from: appManager.address,
  })
  await stakingRouter.grantRole(await stakingRouter.STAKING_MODULE_MANAGE_ROLE(), voting.address, {
    from: appManager.address,
  })
  await stakingRouter.grantRole(await stakingRouter.REPORT_EXITED_VALIDATORS_ROLE(), voting.address, {
<<<<<<< HEAD
    from: appManager.address
  })
  await stakingRouter.grantRole(await stakingRouter.REPORT_EXITED_VALIDATORS_ROLE(), oracle.address, {
    from: appManager.address
=======
    from: appManager.address,
  })
  await stakingRouter.grantRole(await stakingRouter.REPORT_EXITED_VALIDATORS_ROLE(), oracle.address, {
    from: appManager.address,
>>>>>>> b6093065
  })
  await stakingRouter.grantRole(await stakingRouter.UNSAFE_SET_EXITED_VALIDATORS_ROLE(), voting.address, {
    from: appManager.address,
  })
  await stakingRouter.grantRole(await stakingRouter.REPORT_REWARDS_MINTED_ROLE(), voting.address, {
    from: appManager.address,
  })
  await stakingRouter.grantRole(await stakingRouter.REPORT_REWARDS_MINTED_ROLE(), pool.address, {
    from: appManager.address,
  })

  return stakingRouter
}

async function depositSecurityModuleFactory({
  pool,
  depositContract,
  stakingRouter,
  appManager,
  guardians,
  deployParams,
}) {
  const depositSecurityModule = await DepositSecurityModule.new(
    pool.address,
    depositContract.address,
    stakingRouter.address,
    deployParams.maxDepositsPerBlock,
    deployParams.minDepositBlockDistance,
    deployParams.pauseIntentValidityPeriodBlocks,
    { from: appManager.address }
  )
  await depositSecurityModule.addGuardians(guardians.addresses, 2, { from: appManager.address })

  return depositSecurityModule
}

async function elRewardsVaultFactory({ pool, treasury }) {
  return await LidoExecutionLayerRewardsVault.new(pool.address, treasury.address)
}

async function withdrawalQueueFactory({ appManager, oracle, wsteth }) {
  const withdrawalQueue = (await withdrawals.deploy(appManager.address, wsteth.address)).queue

  await withdrawalQueue.initialize(
    appManager.address,
    appManager.address,
    appManager.address,
    appManager.address,
    appManager.address
  )

  const BUNKER_MODE_REPORT_ROLE = await withdrawalQueue.BUNKER_MODE_REPORT_ROLE()
  await withdrawalQueue.grantRole(BUNKER_MODE_REPORT_ROLE, oracle.address, { from: appManager.address })

  return withdrawalQueue
}

async function withdrawalVaultFactory({ pool, treasury }) {
  return await WithdrawalVault.new(pool.address, treasury.address)
}

async function eip712StETHFactory({ pool, appManager }) {
  return await EIP712StETH.new(pool.address, { from: appManager.address })
}

async function stakingModulesFactory(_) {
  return []
}

async function guardiansFactory({ deployParams }) {
  return {
    privateKeys: deployParams.guardians,
    addresses: Object.keys(deployParams.guardians),
  }
}

async function burnerFactory({ appManager, treasury, pool, voting }) {
  const burner = await Burner.new(appManager.address, treasury.address, pool.address, 0, 0)

  const [REQUEST_BURN_MY_STETH_ROLE, RECOVER_ASSETS_ROLE] = await Promise.all([
    burner.REQUEST_BURN_MY_STETH_ROLE(),
    burner.RECOVER_ASSETS_ROLE(),
  ])

  await burner.grantRole(REQUEST_BURN_MY_STETH_ROLE, voting.address, { from: appManager.address })
  await burner.grantRole(RECOVER_ASSETS_ROLE, voting.address, { from: appManager.address })

  return burner
}

async function lidoLocatorFactory({ appManager }) {
  return await deployLocatorWithDummyAddressesImplementation(appManager.address)
}

async function oracleReportSanityCheckerFactory({ lidoLocator, voting, appManager, deployParams }) {
  const checker = await OracleReportSanityChecker.new(
    lidoLocator.address,
    appManager.address,
    deployParams.oracleReportSanityChecker.limitsList,
    deployParams.oracleReportSanityChecker.managersRoster
  )

  await checker.grantRole(await checker.ALL_LIMITS_MANAGER_ROLE(), voting.address, { from: appManager.address })

  return checker
}

async function oracleReportSanityCheckerStubFactory(_) {
  return await OracleReportSanityCheckerStub.new()
}

async function validatorExitBusFactory(protocol) {
  const base = await ValidatorsExitBusOracle.new(
    SECONDS_PER_SLOT,
    protocol.deployParams.genesisTime,
    protocol.lidoLocator.address
  )

  return await OssifiableProxy.new(base.address, protocol.appManager.address, '0x')
}

async function postSetup({
  pool,
  lidoLocator,
  eip712StETH,
  depositContract,
  withdrawalQueue,
  appManager,
  voting,
  deployParams,
  legacyOracle,
  consensusContract,
}) {
  await pool.initialize(lidoLocator.address, eip712StETH.address, { value: ETH(1) })

  await legacyOracle.initialize(lidoLocator.address, consensusContract.address)

  await depositContract.reset()
  await depositContract.set_deposit_root(deployParams.depositRoot)
  await withdrawalQueue.updateBunkerMode(false, 0, { from: appManager.address })
  await pool.resumeProtocolAndStaking({ from: voting.address })
}

module.exports = {
  appManagerFactory,
  treasuryFactory,
  votingEOAFactory,
  depositContractFactory,
  lidoMockFactory,
  wstethFactory,
  accountingOracleFactory,
  depositContractMockFactory,
  stakingRouterFactory,
  depositSecurityModuleFactory,
  elRewardsVaultFactory,
  withdrawalQueueFactory,
  withdrawalVaultFactory,
  eip712StETHFactory,
  withdrawalCredentialsFactory,
  stakingModulesFactory,
  guardiansFactory,
  burnerFactory,
  postSetup,
  legacyOracleFactory,
  legacyOracleMockFactory,
  hashConsensusFactory,
  hashConsensusTimeTravellableFactory,
  reportProcessorFactory,
  lidoLocatorFactory,
  oracleReportSanityCheckerFactory,
  validatorExitBusFactory,
  oracleReportSanityCheckerStubFactory,
}<|MERGE_RESOLUTION|>--- conflicted
+++ resolved
@@ -3,11 +3,7 @@
 const { newApp } = require('./dao')
 const { artifacts } = require('hardhat')
 const { deployLocatorWithDummyAddressesImplementation } = require('./locator-deploy')
-<<<<<<< HEAD
-const { ETH } = require("./utils")
-=======
 const { ETH } = require('./utils')
->>>>>>> b6093065
 
 const { SLOTS_PER_EPOCH, SECONDS_PER_SLOT, EPOCHS_PER_FRAME, CONSENSUS_VERSION } = require('./constants')
 
@@ -114,13 +110,11 @@
 }
 
 async function hashConsensusFactory({ voting, oracle, signers, legacyOracle, deployParams }) {
-  const initialEpoch = +(await legacyOracle.getLastCompletedEpochId()) + EPOCHS_PER_FRAME
   const consensus = await HashConsensus.new(
     SLOTS_PER_EPOCH,
     SECONDS_PER_SLOT,
     deployParams.genesisTime,
     EPOCHS_PER_FRAME,
-    initialEpoch,
     deployParams.hashConsensus.fastLaneLengthSlots,
     voting.address,
     oracle.address
@@ -217,17 +211,10 @@
     from: appManager.address,
   })
   await stakingRouter.grantRole(await stakingRouter.REPORT_EXITED_VALIDATORS_ROLE(), voting.address, {
-<<<<<<< HEAD
-    from: appManager.address
+    from: appManager.address,
   })
   await stakingRouter.grantRole(await stakingRouter.REPORT_EXITED_VALIDATORS_ROLE(), oracle.address, {
-    from: appManager.address
-=======
-    from: appManager.address,
-  })
-  await stakingRouter.grantRole(await stakingRouter.REPORT_EXITED_VALIDATORS_ROLE(), oracle.address, {
-    from: appManager.address,
->>>>>>> b6093065
+    from: appManager.address,
   })
   await stakingRouter.grantRole(await stakingRouter.UNSAFE_SET_EXITED_VALIDATORS_ROLE(), voting.address, {
     from: appManager.address,
