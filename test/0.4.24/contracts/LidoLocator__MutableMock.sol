--- conflicted
+++ resolved
@@ -2,42 +2,26 @@
 // for testing purposes only
 pragma solidity 0.8.9;
 
-abstract contract LidoLocator__MutableMockBase {
-    struct Config {
-        address accountingOracle;
-        address depositSecurityModule;
-        address elRewardsVault;
-        address legacyOracle;
-        address lido;
-        address oracleReportSanityChecker;
-        address postTokenRebaseReceiver;
-        address burner;
-        address stakingRouter;
-        address treasury;
-        address validatorsExitBusOracle;
-        address withdrawalQueue;
-        address withdrawalVault;
-        address oracleDaemonConfig;
-    }
+contract LidoLocator__MutableMock {
+  struct Config {
+    address accountingOracle;
+    address depositSecurityModule;
+    address elRewardsVault;
+    address legacyOracle;
+    address lido;
+    address oracleReportSanityChecker;
+    address postTokenRebaseReceiver;
+    address burner;
+    address stakingRouter;
+    address treasury;
+    address validatorsExitBusOracle;
+    address withdrawalQueue;
+    address withdrawalVault;
+    address oracleDaemonConfig;
+  }
 
-    error ZeroAddress();
+  error ZeroAddress();
 
-<<<<<<< HEAD
-    address public accountingOracle;
-    address public depositSecurityModule;
-    address public elRewardsVault;
-    address public legacyOracle;
-    address public lido;
-    address public oracleReportSanityChecker;
-    address public postTokenRebaseReceiver;
-    address public burner;
-    address public stakingRouter;
-    address public treasury;
-    address public validatorsExitBusOracle;
-    address public withdrawalQueue;
-    address public withdrawalVault;
-    address public oracleDaemonConfig;
-=======
   address public immutable accountingOracle;
   address public immutable depositSecurityModule;
   address public immutable elRewardsVault;
@@ -52,69 +36,55 @@
   address public immutable withdrawalQueue;
   address public immutable withdrawalVault;
   address public immutable oracleDaemonConfig;
->>>>>>> 6eac86f1
 
-    /**
-     * @notice declare service locations
+  /**
+   * @notice declare service locations
    * @dev accepts a struct to avoid the "stack-too-deep" error
    * @param _config struct of addresses
    */
-    constructor(Config memory _config) {
-        accountingOracle = _assertNonZero(_config.accountingOracle);
-        depositSecurityModule = _assertNonZero(_config.depositSecurityModule);
-        elRewardsVault = _assertNonZero(_config.elRewardsVault);
-        legacyOracle = _assertNonZero(_config.legacyOracle);
-        lido = _assertNonZero(_config.lido);
-        oracleReportSanityChecker = _assertNonZero(_config.oracleReportSanityChecker);
-        postTokenRebaseReceiver = _assertNonZero(_config.postTokenRebaseReceiver);
-        burner = _assertNonZero(_config.burner);
-        stakingRouter = _assertNonZero(_config.stakingRouter);
-        treasury = _assertNonZero(_config.treasury);
-        validatorsExitBusOracle = _assertNonZero(_config.validatorsExitBusOracle);
-        withdrawalQueue = _assertNonZero(_config.withdrawalQueue);
-        withdrawalVault = _assertNonZero(_config.withdrawalVault);
-        oracleDaemonConfig = _assertNonZero(_config.oracleDaemonConfig);
-    }
+  constructor(Config memory _config) {
+    accountingOracle = _assertNonZero(_config.accountingOracle);
+    depositSecurityModule = _assertNonZero(_config.depositSecurityModule);
+    elRewardsVault = _assertNonZero(_config.elRewardsVault);
+    legacyOracle = _assertNonZero(_config.legacyOracle);
+    lido = _assertNonZero(_config.lido);
+    oracleReportSanityChecker = _assertNonZero(_config.oracleReportSanityChecker);
+    postTokenRebaseReceiver = _assertNonZero(_config.postTokenRebaseReceiver);
+    burner = _assertNonZero(_config.burner);
+    stakingRouter = _assertNonZero(_config.stakingRouter);
+    treasury = _assertNonZero(_config.treasury);
+    validatorsExitBusOracle = _assertNonZero(_config.validatorsExitBusOracle);
+    withdrawalQueue = _assertNonZero(_config.withdrawalQueue);
+    withdrawalVault = _assertNonZero(_config.withdrawalVault);
+    oracleDaemonConfig = _assertNonZero(_config.oracleDaemonConfig);
+  }
 
-    function coreComponents() external view returns (address, address, address, address, address, address) {
-        return (elRewardsVault, oracleReportSanityChecker, stakingRouter, treasury, withdrawalQueue, withdrawalVault);
-    }
+  function coreComponents() external view returns (address, address, address, address, address, address) {
+    return (elRewardsVault, oracleReportSanityChecker, stakingRouter, treasury, withdrawalQueue, withdrawalVault);
+  }
 
-    function oracleReportComponentsForLido()
+  function oracleReportComponentsForLido()
     external
     view
     returns (address, address, address, address, address, address, address)
-    {
-        return (
-            accountingOracle,
-            elRewardsVault,
-            oracleReportSanityChecker,
-            burner,
-            withdrawalQueue,
-            withdrawalVault,
-            postTokenRebaseReceiver
-        );
-    }
+  {
+    return (
+      accountingOracle,
+      elRewardsVault,
+      oracleReportSanityChecker,
+      burner,
+      withdrawalQueue,
+      withdrawalVault,
+      postTokenRebaseReceiver
+    );
+  }
 
-    function _assertNonZero(address _address) internal virtual pure returns (address) {
-        if (_address == address(0)) revert ZeroAddress();
-        return _address;
-    }
+  function _assertNonZero(address _address) internal pure returns (address) {
+    if (_address == address(0)) revert ZeroAddress();
+    return _address;
+  }
 
-    function mock___updatePostTokenRebaseReceiver(address newAddress) external {
-        postTokenRebaseReceiver = newAddress;
-    }
-}
-
-
-contract LidoLocator__MutableMock is LidoLocator__MutableMockBase {
-    constructor(Config memory _config) LidoLocator__MutableMockBase(_config) {}
-}
-
-contract LidoLocator__MutableMockNoValidation is LidoLocator__MutableMockBase {
-    constructor(Config memory _config) LidoLocator__MutableMockBase(_config) {}
-
-    function _assertNonZero(address _address) internal virtual pure override returns (address) {
-        return _address;
-    }
+  function mock___updatePostTokenRebaseReceiver(address newAddress) external {
+    postTokenRebaseReceiver = newAddress;
+  }
 }