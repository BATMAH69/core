--- conflicted
+++ resolved
@@ -19,10 +19,7 @@
 const OracleMock = artifacts.require('OracleMock.sol')
 const DepositContractMock = artifacts.require('DepositContractMock.sol')
 const ERC20Mock = artifacts.require('ERC20Mock.sol')
-<<<<<<< HEAD
 const WstETH = artifacts.require('WstETH.sol')
-=======
->>>>>>> 55c673d1
 const AragonVaultMock = artifacts.require('AragonVaultMock.sol')
 const ERC20WrongTransferMock = artifacts.require('ERC20WrongTransferMock.sol')
 const AragonNotPayableVaultMock = artifacts.require('AragonNotPayableVaultMock.sol')
@@ -320,96 +317,6 @@
       console.log()
     }
 
-<<<<<<< HEAD
-=======
-  it('Execution layer rewards distribution works when zero rewards reported', async () => {
-    const depositAmount = 32
-    const elRewards = depositAmount / TOTAL_BASIS_POINTS
-    const beaconRewards = 0
-
-    await setupNodeOperatorsForELRewardsVaultTests(user2, ETH(depositAmount))
-    await oracle.reportBeacon(100, 1, ETH(depositAmount))
-
-    await rewarder.reward({ from: user1, value: ETH(elRewards) })
-    await oracle.reportBeacon(101, 1, ETH(depositAmount + beaconRewards))
-
-    assertBn(await app.getTotalPooledEther(), ETH(depositAmount + elRewards + beaconRewards))
-    assertBn(await app.totalSupply(), ETH(depositAmount + elRewards + beaconRewards))
-    assertBn(await app.balanceOf(user2), STETH(depositAmount + elRewards))
-    assertBn(await app.getTotalELRewardsCollected(), ETH(elRewards))
-  })
-
-  it('Execution layer rewards distribution works when negative rewards reported', async () => {
-    const depositAmount = 32
-    const elRewards = depositAmount / TOTAL_BASIS_POINTS
-    const beaconRewards = -2
-
-    await setupNodeOperatorsForELRewardsVaultTests(user2, ETH(depositAmount))
-    await oracle.reportBeacon(100, 1, ETH(depositAmount))
-
-    await rewarder.reward({ from: user1, value: ETH(elRewards) })
-    await oracle.reportBeacon(101, 1, ETH(depositAmount + beaconRewards))
-
-    assertBn(await app.getTotalPooledEther(), ETH(depositAmount + elRewards + beaconRewards))
-    assertBn(await app.balanceOf(user2), STETH(depositAmount + elRewards + beaconRewards))
-    assertBn(await app.getTotalELRewardsCollected(), ETH(elRewards))
-  })
-
-  it('Execution layer rewards distribution works when positive rewards reported', async () => {
-    const depositAmount = 32
-    const elRewards = depositAmount / TOTAL_BASIS_POINTS
-    const beaconRewards = 3
-
-    await setupNodeOperatorsForELRewardsVaultTests(user2, ETH(depositAmount))
-    await oracle.reportBeacon(100, 1, ETH(depositAmount))
-
-    await rewarder.reward({ from: user1, value: ETH(elRewards) })
-    await oracle.reportBeacon(101, 1, ETH(depositAmount + beaconRewards))
-
-    assertBn(await app.getTotalPooledEther(), ETH(depositAmount + elRewards + beaconRewards))
-    assertBn(await app.getTotalELRewardsCollected(), ETH(elRewards))
-
-    const totalFee = await app.getFee()
-    const stakersReward = bn(ETH(elRewards + beaconRewards))
-      .mul(FEE_PRECISION_POINTS.sub(totalFee))
-      .div(FEE_PRECISION_POINTS)
-    assertBn(await app.balanceOf(user2), bn(STETH(depositAmount)).add(stakersReward))
-  })
-
-  it('Attempt to set invalid execution layer rewards withdrawal limit', async () => {
-    const initialValue = await app.getELRewardsWithdrawalLimit()
-
-    assertEvent(await app.setELRewardsWithdrawalLimit(1, { from: voting }), 'ELRewardsWithdrawalLimitSet', {
-      expectedArgs: { limitPoints: 1 }
-    })
-
-    const setupNodeOperatorsForELRewardsVaultTests = async (userAddress, initialDepositAmount) => {
-      await app.setFee(1000, { from: voting }) // 10%
-
-      await web3.eth.sendTransaction({ to: app.address, from: userAddress, value: initialDepositAmount })
-
-      const withdrawal = await WithdrawalVault.new(app.address, treasury)
-      await app.setWithdrawalCredentials(hexConcat('0x01', pad(withdrawal.address, 31)), { from: voting })
-
-      await operators.addNodeOperator('1', ADDRESS_1, { from: voting })
-      await operators.addNodeOperator('2', ADDRESS_2, { from: voting })
-
-      await operators.setNodeOperatorStakingLimit(0, UNLIMITED, { from: voting })
-      await operators.setNodeOperatorStakingLimit(1, UNLIMITED, { from: voting })
-
-      await operators.addSigningKeys(0, 1, pad('0x010203', 48), pad('0x01', 96), { from: voting })
-      await operators.addSigningKeys(
-        0,
-        3,
-        hexConcat(pad('0x010204', 48), pad('0x010205', 48), pad('0x010206', 48)),
-        hexConcat(pad('0x01', 96), pad('0x01', 96), pad('0x01', 96)),
-        { from: voting }
-      )
-
-      await app.methods['depositBufferedEther()']({ from: depositor })
-    }
-
->>>>>>> 55c673d1
     it('Execution layer rewards distribution works when zero rewards reported', async () => {
       const depositAmount = 32
       const elRewards = depositAmount / TOTAL_BASIS_POINTS
@@ -457,9 +364,9 @@
       assertBn(await app.getTotalPooledEther(), ETH(depositAmount + elRewards + beaconRewards))
       assertBn(await app.getTotalELRewardsCollected(), ETH(elRewards))
 
-      const protocolFeePrecisionPoints = await app.getFee()
+      const totalFee = await app.getFee()
       const stakersReward = bn(ETH(elRewards + beaconRewards))
-        .mul(FEE_PRECISION_POINTS.sub(protocolFeePrecisionPoints))
+        .mul(FEE_PRECISION_POINTS.sub(totalFee))
         .div(FEE_PRECISION_POINTS)
       assertBn(await app.balanceOf(user2), bn(StETH(depositAmount)).add(stakersReward))
     })
@@ -1886,14 +1793,8 @@
     })
 
     it(`treasury can't be set by an arbitrary address`, async () => {
-<<<<<<< HEAD
-      // TODO: restore the test when function `transferToVault` is restored
-      await assertRevert(app.setProtocolContracts(await app.getOracle(), user1, ZERO_ADDRESS, { from: nobody }))
-      await assertRevert(app.setProtocolContracts(await app.getOracle(), user1, ZERO_ADDRESS, { from: user1 }))
-=======
       await assertRevert(app.setProtocolContracts(await app.getOracle(), user1, ZERO_ADDRESS, ZERO_ADDRESS, { from: nobody }))
       await assertRevert(app.setProtocolContracts(await app.getOracle(), user1, ZERO_ADDRESS, ZERO_ADDRESS, { from: user1 }))
->>>>>>> 55c673d1
     })
 
     it('voting can set treasury', async () => {
