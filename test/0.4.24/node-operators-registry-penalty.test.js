<<<<<<< HEAD
const hre = require('hardhat')
const { web3 } = require('hardhat')
const { bn } = require('@aragon/contract-helpers-test')
const { BN } = require('bn.js')
=======
const { artifacts, contract, ethers, web3 } = require('hardhat')
const { bn } = require('@aragon/contract-helpers-test')
>>>>>>> b6093065

const { assert } = require('../helpers/assert')
const { padRight, ETH, prepIdsCountsPayload } = require('../helpers/utils')
const { AragonDAO } = require('./helpers/dao')
const { EvmSnapshot, advanceChainTime } = require('../helpers/blockchain')
const { getRandomLocatorConfig } = require('../helpers/locator')

const NodeOperatorsRegistry = artifacts.require('NodeOperatorsRegistryMock')
const LidoLocator = artifacts.require('LidoLocator')
const Burner = artifacts.require('Burner.sol')

// bytes32 0x63757261746564
const CURATED_TYPE = padRight(web3.utils.fromAscii('curated'), 32)
const PENALTY_DELAY = 2 * 24 * 60 * 60 // 2 days

const StETH = artifacts.require('StETHMock')

contract('NodeOperatorsRegistry', ([appManager, voting, user1, user2, user3, user4, no1, treasury]) => {
  let appBase, app, steth, dao, locator, burner
  const snapshot = new EvmSnapshot(ethers.provider)

  before('deploy base app', async () => {
    // Deploy the app's base contract.
    appBase = await NodeOperatorsRegistry.new()
    steth = await StETH.new({ value: ETH(1) })

    burner = await Burner.new(voting, treasury, steth.address, bn(0), bn(0), { from: appManager })

    const locatorConfig = getRandomLocatorConfig({
      lido: steth.address,
      burner: burner.address,
    })
    locator = await LidoLocator.new(locatorConfig)

    dao = await AragonDAO.create(appManager)
    app = await dao.newAppInstance({
      name: 'node-operators-registry',
      base: appBase,
      permissions: {
        MANAGE_SIGNING_KEYS: voting,
        MANAGE_NODE_OPERATOR_ROLE: voting,
        SET_NODE_OPERATOR_LIMIT_ROLE: voting,
        STAKING_ROUTER_ROLE: voting,
      },
    })

    // grant REQUEST_BURN_SHARES_ROLE to NOR
    await burner.grantRole(web3.utils.keccak256(`REQUEST_BURN_SHARES_ROLE`), app.address, { from: voting })

    // grant role to app itself cause it uses solidity's call method to itself
    // inside the testing_requestValidatorsKeysForDeposits() method
    await dao.grantPermission(app.address, app, 'STAKING_ROUTER_ROLE')

    // Instantiate a proxy for the app, using the base c ontract as its logic implementation.
    // const proxyAddress = await newApp(newDAO.dao, 'node-operators-registry', appBase.address, appManager)
    // app = await NodeOperatorsRegistry.at(proxyAddress)

    // Initialize the app's proxy.
    const tx = await app.initialize(locator.address, CURATED_TYPE, PENALTY_DELAY)

<<<<<<< HEAD
    //set stuck penalty voting
=======
    // set stuck penalty voting
>>>>>>> b6093065
    // await app.setStuckPenaltyDelay(PENALTY_DELAY, { from: voting })

    // Implementation initializer reverts because initialization block was set to max(uint256)
    // in the Autopetrified base contract
    // await assert.reverts(appBase.initialize(steth.address, CURATED_TYPE), 'INIT_ALREADY_INITIALIZED')
    await assert.reverts(appBase.initialize(locator.address, CURATED_TYPE, PENALTY_DELAY), 'INIT_ALREADY_INITIALIZED')

    const moduleType = await app.getType()
    assert.emits(tx, 'ContractVersionSet', { version: 2 })
    assert.emits(tx, 'LocatorContractSet', { locatorAddress: locator.address })
    assert.emits(tx, 'StakingModuleTypeSet', { moduleType })
    await snapshot.make()
  })

  afterEach(async () => {
    await snapshot.rollback()
  })

  describe('distributeRewards()', () => {
    const firstNodeOperator = 0
    const secondNodeOperator = 1

    beforeEach(async () => {
      await app.testing_addNodeOperator('0', user1, 3, 3, 3, 0)
      await app.testing_addNodeOperator('1', user2, 7, 7, 7, 0)
      await app.testing_addNodeOperator('2', user3, 0, 0, 0, 0)
    })

    it("doesn't distributes rewards if no shares to distribute", async () => {
      const sharesCount = await steth.sharesOf(app.address)
      assert.equals(sharesCount, 0)
      const recipientsSharesBefore = await Promise.all([
        steth.sharesOf(user1),
        steth.sharesOf(user2),
        steth.sharesOf(user3),
      ])

      // calls distributeRewards() inside
      await app.testing__distributeRewards({ from: voting })

      const recipientsSharesAfter = await Promise.all([
        steth.sharesOf(user1),
        steth.sharesOf(user2),
        steth.sharesOf(user3),
      ])
      assert.equal(recipientsSharesBefore.length, recipientsSharesAfter.length)
      for (let i = 0; i < recipientsSharesBefore.length; ++i) {
        assert.equals(recipientsSharesBefore[i], recipientsSharesAfter[i])
      }
    })

    it('must distribute rewards to operators', async () => {
      await steth.setTotalPooledEther(ETH(100))
      await steth.mintShares(app.address, ETH(10))

      // calls distributeRewards() inside
      await app.testing__distributeRewards({ from: voting })

      assert.equals(await steth.sharesOf(user1), ETH(3))
      assert.equals(await steth.sharesOf(user2), ETH(7))
      assert.equals(await steth.sharesOf(user3), 0)
    })

    it('emits RewardsDistributed with correct params on reward distribution', async () => {
      await steth.setTotalPooledEther(ETH(100))
      await steth.mintShares(app.address, ETH(10))

      // calls distributeRewards() inside
      const receipt = await app.testing__distributeRewards({ from: voting })

      assert.emits(receipt, 'RewardsDistributed', { rewardAddress: user1, sharesAmount: ETH(3) })
      assert.emits(receipt, 'RewardsDistributed', { rewardAddress: user2, sharesAmount: ETH(7) })
      assert.notEmits(receipt, 'RewardsDistributed', { rewardAddress: user3, sharesAmount: 0 })
    })

    it('distribute with stopped works', async () => {
      const totalRewardShares = ETH(10)

      await steth.setTotalPooledEther(ETH(100))
      await steth.mintShares(app.address, totalRewardShares)

      // before
      //      operatorId | Total | Deposited | Exited | Active (deposited-exited)
      //         0           3         3         0        3
      //         1           7         7         0        7
      //         2           0         0         0        0
      // -----------------------------------------------------------------------------
      // total    3           10       10         0       10
      //
      // perValidatorShare 10*10^18 / 10 = 10^18

      // update [operator, exited, stuck]
      await app.unsafeUpdateValidatorsCount(firstNodeOperator, 1, 0, { from: voting })
      await app.unsafeUpdateValidatorsCount(secondNodeOperator, 1, 0, { from: voting })

      // after
      //      operatorId | Total | Deposited | Exited | Stuck | Active (deposited-exited)
      //         0           3         3         1        0        2
      //         1           7         7         1        0        6
      //         2           0         0         0        0        0
      // -----------------------------------------------------------------------------
      // total    3           10       10         2       0         8
      //
      // perValidatorShare 10*10^18 / 8 = 1250000000000000000 == 1.25 * 10^18

      // calls distributeRewards() inside
      const receipt = await app.testing__distributeRewards({ from: voting })

      assert.emits(receipt, 'RewardsDistributed', { rewardAddress: user1, sharesAmount: ETH(2 * 1.25) })
      assert.emits(receipt, 'RewardsDistributed', { rewardAddress: user2, sharesAmount: ETH(6 * 1.25) })
      assert.notEmits(receipt, 'RewardsDistributed', { rewardAddress: user3, sharesAmount: 0 })
      // assert.emits(receipt, 'NodeOperatorPenalized', { recipientAddress: user1, sharesPenalizedAmount: ETH(3) })
    })

    it('penalized keys with stopped and stuck works', async () => {
      const totalRewardShares = ETH(10)

      await steth.setTotalPooledEther(ETH(100))
      await steth.mintShares(app.address, totalRewardShares)

      // before
      //      operatorId | Total | Deposited | Exited | Active (deposited-exited)
      //         0           3         3         0        3
      //         1           7         7         0        7
      //         2           0         0         0        0
      // -----------------------------------------------------------------------------
      // total    3           10       10         0       10
      //
      // perValidatorShare 10*10^18 / 10 = 10^18

      // update [operator, exited, stuck]
      await app.unsafeUpdateValidatorsCount(firstNodeOperator, 1, 1, { from: voting })
      await app.unsafeUpdateValidatorsCount(secondNodeOperator, 1, 0, { from: voting })

      // after
      //      operatorId | Total | Deposited | Exited | Stuck | Active (deposited-exited)
      //         0           3         3         1        1        2
      //         1           7         7         1        0        6
      //         2           0         0         0        0        0
      // -----------------------------------------------------------------------------
      // total    3           10       10         2       1         8
      //
      // perValidatorShare 10*10^18 / 8 = 1250000000000000000 == 1.25 * 10^18
      // but half goes to burner

      // calls distributeRewards() inside
      const receipt = await app.testing__distributeRewards({ from: voting })

      assert.emits(receipt, 'RewardsDistributed', { rewardAddress: user1, sharesAmount: ETH(1.25) })
      assert.emits(receipt, 'RewardsDistributed', { rewardAddress: user2, sharesAmount: ETH(6 * 1.25) })
      assert.notEmits(receipt, 'RewardsDistributed', { rewardAddress: user3, sharesAmount: 0 })
      assert.emits(receipt, 'NodeOperatorPenalized', { recipientAddress: user1, sharesPenalizedAmount: ETH(1.25) })
    })

    it('penalized firstOperator, add refund but 2 days have not passed yet', async () => {
      await steth.setTotalPooledEther(ETH(100))
      await steth.mintShares(app.address, ETH(10))

      // update [operator, exited, stuck]
      await app.unsafeUpdateValidatorsCount(firstNodeOperator, 1, 1, { from: voting })
      await app.unsafeUpdateValidatorsCount(secondNodeOperator, 1, 0, { from: voting })

      await app.updateRefundedValidatorsCount(firstNodeOperator, 1, { from: voting })

      // calls distributeRewards() inside
      const receipt = await app.testing__distributeRewards({ from: voting })

      assert.emits(receipt, 'RewardsDistributed', { rewardAddress: user1, sharesAmount: ETH(1.25) })
      assert.emits(receipt, 'RewardsDistributed', { rewardAddress: user2, sharesAmount: ETH(6 * 1.25) })
      assert.notEmits(receipt, 'RewardsDistributed', { rewardAddress: user3, sharesAmount: 0 })
      assert.emits(receipt, 'NodeOperatorPenalized', { recipientAddress: user1, sharesPenalizedAmount: ETH(1.25) })
    })

    it('reverts when refund more than DEPOSITED_KEYS_COUNT_OFFSET', async () => {
      await steth.setTotalPooledEther(ETH(100))
      await steth.mintShares(app.address, ETH(10))

      // update [operator, exited, stuck]
      await app.unsafeUpdateValidatorsCount(firstNodeOperator, 1, 1, { from: voting })
      await app.unsafeUpdateValidatorsCount(secondNodeOperator, 1, 0, { from: voting })

      await assert.reverts(app.updateRefundedValidatorsCount(firstNodeOperator, 1000, { from: voting }), 'OUT_OF_RANGE')
    })

    it('penalized firstOperator, add refund less than stuck validators', async () => {
      await steth.setTotalPooledEther(ETH(100))
      await steth.mintShares(app.address, ETH(10))

      // update [operator, exited, stuck]
      await app.unsafeUpdateValidatorsCount(firstNodeOperator, 2, 1, { from: voting })
      await app.unsafeUpdateValidatorsCount(secondNodeOperator, 3, 0, { from: voting })

      // perValidator = ETH(10) / 5 = 2 eth

      await app.updateRefundedValidatorsCount(firstNodeOperator, 1, { from: voting })

      // calls distributeRewards() inside
<<<<<<< HEAD
      receipt = await app.testing__distributeRewards({ from: voting })
=======
      const receipt = await app.testing__distributeRewards({ from: voting })
>>>>>>> b6093065
      assert.emits(receipt, 'RewardsDistributed', { rewardAddress: user1, sharesAmount: ETH(1) })
      assert.emits(receipt, 'RewardsDistributed', { rewardAddress: user2, sharesAmount: ETH(4 * 2) })
      assert.notEmits(receipt, 'RewardsDistributed', { rewardAddress: user3, sharesAmount: 0 })
      assert.emits(receipt, 'NodeOperatorPenalized', { recipientAddress: user1, sharesPenalizedAmount: ETH(1) })
    })

    it('penalized firstOperator, add refund and 2 days passed', async () => {
      await steth.setTotalPooledEther(ETH(100))
      await steth.mintShares(app.address, ETH(10))

      assert.isFalse(await app.testing_isNodeOperatorPenalized(firstNodeOperator))

      // update [operator, exited, stuck]
      await app.unsafeUpdateValidatorsCount(firstNodeOperator, 1, 1, { from: voting })
      await app.unsafeUpdateValidatorsCount(secondNodeOperator, 1, 0, { from: voting })
      assert.isTrue(await app.testing_isNodeOperatorPenalized(firstNodeOperator))

      await app.updateRefundedValidatorsCount(firstNodeOperator, 1, { from: voting })
      assert.isTrue(await app.testing_isNodeOperatorPenalized(firstNodeOperator))

      await advanceChainTime(2 * 24 * 60 * 60 + 10)

      assert.isFalse(await app.testing_isNodeOperatorPenalized(firstNodeOperator))

      // calls distributeRewards() inside
      const receipt = await app.testing__distributeRewards({ from: voting })

      assert.emits(receipt, 'RewardsDistributed', { rewardAddress: user1, sharesAmount: ETH(2.5) })
      assert.emits(receipt, 'RewardsDistributed', { rewardAddress: user2, sharesAmount: ETH(7.5) })
      assert.notEmits(receipt, 'RewardsDistributed', { rewardAddress: user3, sharesAmount: 0 })
      assert.notEmits(receipt, 'NodeOperatorPenalized')
    })
  })

  describe('getNodeOperatorSummary()', () => {
    beforeEach(async () => {
      // total vetted deposited exited
      await app.testing_addNodeOperator('0', user1, 20, 15, 10, 2)
      await app.testing_addNodeOperator('1', user2, 20, 10, 5, 0)
      await app.testing_addNodeOperator('2', user3, 15, 5, 0, 0)
      await app.testing_addNodeOperator('3', user4, 20, 15, 10, 0)

      await steth.setTotalPooledEther(ETH(100))
      await steth.mintShares(app.address, ETH(10))

      // await app.testing_addNodeOperator('no', no1, 55, 30, 15, 2)
    })

    it('updateTargetValidatorsLimits() - target <= deposited', async () => {
      let keyStats = await app.getNodeOperatorSummary(3)
      assert.equals(keyStats.isTargetLimitActive, false)
      assert.equals(keyStats.targetValidatorsCount, 0)

      await app.updateTargetValidatorsLimits(3, true, 3, { from: voting })
      keyStats = await app.getNodeOperatorSummary(3)

      assert.equals(keyStats.isTargetLimitActive, true)
      assert.equals(keyStats.targetValidatorsCount, 3)
    })

    it('updateTargetValidatorsLimits() - deposited < target < vetted', async () => {
      let keyStats = await app.getNodeOperatorSummary(3)
      assert.equals(keyStats.isTargetLimitActive, false)
      assert.equals(keyStats.targetValidatorsCount, 0)
      assert.equals(keyStats.depositableValidatorsCount, 5)

      await app.updateTargetValidatorsLimits(3, true, 11, { from: voting })
      keyStats = await app.getNodeOperatorSummary(3)

      assert.equals(keyStats.isTargetLimitActive, true)
      assert.equals(keyStats.targetValidatorsCount, 11)
      assert.equals(keyStats.depositableValidatorsCount, 1)
    })

    it('updateTargetValidatorsLimits() - vetted <= target', async () => {
      let keyStats = await app.getNodeOperatorSummary(3)
      assert.equals(keyStats.isTargetLimitActive, false)
      assert.equals(keyStats.targetValidatorsCount, 0)
      assert.equals(keyStats.depositableValidatorsCount, 5)

      await app.updateTargetValidatorsLimits(3, true, 18, { from: voting })
      keyStats = await app.getNodeOperatorSummary(3)

      assert.equals(keyStats.isTargetLimitActive, true)
      assert.equals(keyStats.targetValidatorsCount, 18)
      assert.equals(keyStats.depositableValidatorsCount, 5)
    })

    it('updateExitedValidatorsCount() - check if appeared a new deposited keys', async () => {
      await app.updateTargetValidatorsLimits(3, true, 5, { from: voting })
      const keyStats = await app.getNodeOperatorSummary(3)

      // excess = deposited - stopped - targetLimit
      assert.equals(keyStats.targetValidatorsCount, 5)

      // increase _newActiveValidatorsCount by add new depositedKeys
      await app.increaseNodeOperatorDepositedSigningKeysCount(3, 2)

      const { operatorIds, keysCounts } = prepIdsCountsPayload(3, 1)
      await app.updateExitedValidatorsCount(operatorIds, keysCounts, { from: voting })
<<<<<<< HEAD

=======
>>>>>>> b6093065
    })

    it('updateTargetValidatorsLimits() - try to update to the same active flag', async () => {
      let keyStats = await app.getNodeOperatorSummary(0)
      let targetValidatorsCountBefore = keyStats.targetValidatorsCount
      assert.equal(keyStats.isTargetLimitActive, false)
      assert.equals(keyStats.targetValidatorsCount, 0)

      await app.updateTargetValidatorsLimits(0, false, 10, { from: voting })
      keyStats = await app.getNodeOperatorSummary(0)
      let targetValidatorsCountAfter = keyStats.targetValidatorsCount
      assert.equal(keyStats.isTargetLimitActive, false)
      assert.equals(targetValidatorsCountBefore, +targetValidatorsCountAfter)

      targetValidatorsCountBefore = keyStats.targetValidatorsCount
      await app.updateTargetValidatorsLimits(0, true, 20, { from: voting })
      keyStats = await app.getNodeOperatorSummary(0)
      targetValidatorsCountAfter = keyStats.targetValidatorsCount
      assert.equal(keyStats.isTargetLimitActive, true)
      assert.notEqual(+targetValidatorsCountBefore, +targetValidatorsCountAfter)

      await app.updateTargetValidatorsLimits(0, true, 30, { from: voting })
      keyStats = await app.getNodeOperatorSummary(0)
      targetValidatorsCountAfter = keyStats.targetValidatorsCount
      assert.equal(keyStats.isTargetLimitActive, true)
      assert.equals(targetValidatorsCountAfter, 30)
    })

    it('updateTargetValidatorsLimits()', async () => {
      await app.updateTargetValidatorsLimits(0, true, 10, { from: voting })

      let keysStatTotal = await app.getStakingModuleSummary()
<<<<<<< HEAD
      assert.equal(+keysStatTotal.totalExitedValidators, 2)
      assert.equal(+keysStatTotal.totalDepositedValidators, 25)
      assert.equal(+keysStatTotal.depositableValidatorsCount, 17)

      let limitStatOp = await app.getNodeOperatorSummary(0)
      assert.equal(limitStatOp.isTargetLimitActive, true)
      assert.equal(+limitStatOp.targetValidatorsCount, 10)

      let keysStatOp = await app.getNodeOperatorSummary(0)
      assert.equal(+keysStatOp.totalExitedValidators, 2)
      assert.equal(keysStatOp.totalDepositedValidators.toNumber()-keysStatOp.totalExitedValidators.toNumber(), 8)
      assert.equal(+keysStatOp.depositableValidatorsCount, 2)
=======
      assert.equals(keysStatTotal.totalExitedValidators, 2)
      assert.equals(keysStatTotal.totalDepositedValidators, 25)
      assert.equals(keysStatTotal.depositableValidatorsCount, 17)

      let limitStatOp = await app.getNodeOperatorSummary(0)
      assert.equal(limitStatOp.isTargetLimitActive, true)
      assert.equals(limitStatOp.targetValidatorsCount, 10)

      let keysStatOp = await app.getNodeOperatorSummary(0)
      assert.equals(keysStatOp.totalExitedValidators, 2)
      assert.equal(keysStatOp.totalDepositedValidators.toNumber() - keysStatOp.totalExitedValidators.toNumber(), 8)
      assert.equals(keysStatOp.depositableValidatorsCount, 2)
>>>>>>> b6093065

      await app.updateTargetValidatorsLimits(0, false, 10, { from: voting })

      keysStatTotal = await app.getStakingModuleSummary()
      assert.equals(keysStatTotal.totalExitedValidators, 2)
      assert.equals(keysStatTotal.totalDepositedValidators, 25)
      assert.equals(keysStatTotal.depositableValidatorsCount, 20)

      limitStatOp = await app.getNodeOperatorSummary(0)
      assert.equal(limitStatOp.isTargetLimitActive, false)
      assert.equals(limitStatOp.targetValidatorsCount, 0)

      keysStatOp = await app.getNodeOperatorSummary(0)
      assert.equals(keysStatOp.totalExitedValidators, 2)
      assert.equal(keysStatOp.totalDepositedValidators.toNumber() - keysStatOp.totalExitedValidators.toNumber(), 8)
      assert.equals(keysStatOp.depositableValidatorsCount, 5)
    })

    it('updateExitedValidatorsCount()', async () => {
      await app.updateTargetValidatorsLimits(0, true, 5, { from: voting })
      await app.updateTargetValidatorsLimits(1, true, 5, { from: voting })

      let keysStatTotal = await app.getStakingModuleSummary()
      // console.log(o2n(keysStatTotal))
      assert.equals(keysStatTotal.totalExitedValidators, 2)
      assert.equals(keysStatTotal.totalDepositedValidators, 25)
      assert.equals(keysStatTotal.depositableValidatorsCount, 10)

      // op 0
      let limitStatOp = await app.getNodeOperatorSummary(0)
      assert.equal(limitStatOp.isTargetLimitActive, true)
      assert.equal(limitStatOp.targetValidatorsCount, 5)

      let keysStatOp = await app.getNodeOperatorSummary(0)
      assert.equal(keysStatOp.totalExitedValidators, 2)
      assert.equal(keysStatOp.totalDepositedValidators.toNumber() - keysStatOp.totalExitedValidators.toNumber(), 8)
      assert.equal(keysStatOp.depositableValidatorsCount, 0)

      // op 1
      limitStatOp = await app.getNodeOperatorSummary(1)
      assert.equal(limitStatOp.isTargetLimitActive, true)
      assert.equal(limitStatOp.targetValidatorsCount, 5)

      keysStatOp = await app.getNodeOperatorSummary(1)
      assert.equal(keysStatOp.totalExitedValidators, 0)
      assert.equal(keysStatOp.totalDepositedValidators.toNumber() - keysStatOp.totalExitedValidators.toNumber(), 5)
      assert.equal(keysStatOp.depositableValidatorsCount, 0)

      // console.log(o2n(limitStatOp))
      const { operatorIds: operatorIds1, keysCounts: keysCounts1 } = prepIdsCountsPayload(0, 3)
      const { operatorIds: operatorIds2, keysCounts: keysCounts2 } = prepIdsCountsPayload(1, 1)
      await app.updateExitedValidatorsCount(operatorIds1, keysCounts1, { from: voting })
      await app.updateExitedValidatorsCount(operatorIds2, keysCounts2, { from: voting })

      keysStatTotal = await app.getStakingModuleSummary()
      // console.log(o2n(keysStatTotal))
      assert.equals(keysStatTotal.totalExitedValidators, 4)
      assert.equal(
        keysStatTotal.totalDepositedValidators.toNumber() - keysStatTotal.totalExitedValidators.toNumber(),
        25 - (3 + 1)
      )
      assert.equals(keysStatTotal.depositableValidatorsCount, 11)

      // op 0
      limitStatOp = await app.getNodeOperatorSummary(0)
      assert.equal(limitStatOp.isTargetLimitActive, true)
      assert.equal(limitStatOp.targetValidatorsCount, 5)

      keysStatOp = await app.getNodeOperatorSummary(0)
      assert.equal(keysStatOp.totalExitedValidators, 3)
      assert.equal(keysStatOp.totalDepositedValidators.toNumber() - keysStatOp.totalExitedValidators.toNumber(), 7)
      assert.equal(keysStatOp.depositableValidatorsCount, 0)

      // op 1
      limitStatOp = await app.getNodeOperatorSummary(1)
      assert.equal(limitStatOp.isTargetLimitActive, true)
      assert.equal(limitStatOp.targetValidatorsCount, 5)

      keysStatOp = await app.getNodeOperatorSummary(1)
      assert.equal(keysStatOp.totalExitedValidators, 1)
      assert.equal(keysStatOp.totalDepositedValidators.toNumber() - keysStatOp.totalExitedValidators.toNumber(), 4)
      assert.equal(keysStatOp.depositableValidatorsCount, 1)
    })

    it('setNodeOperatorStakingLimit()', async () => {
      await app.updateTargetValidatorsLimits(0, true, 10, { from: voting })
      await app.updateTargetValidatorsLimits(1, true, 15, { from: voting })

      await app.setNodeOperatorStakingLimit(0, 10, { from: voting })
      await app.setNodeOperatorStakingLimit(1, 15, { from: voting })

      const keysStatTotal = await app.getStakingModuleSummary()
      // console.log(o2n(keysStatTotal))
      assert.equals(keysStatTotal.totalExitedValidators, 2)
      assert.equals(keysStatTotal.totalDepositedValidators, 25)
      assert.equals(keysStatTotal.depositableValidatorsCount, 20)

      // op 0
      let limitStatOp = await app.getNodeOperatorSummary(0)
      assert.equal(limitStatOp.isTargetLimitActive, true)
      assert.equals(limitStatOp.targetValidatorsCount, 10)

      let keysStatOp = await app.getNodeOperatorSummary(0)
      assert.equals(keysStatOp.totalExitedValidators, 2)
      assert.equal(keysStatOp.totalDepositedValidators.toNumber() - keysStatOp.totalExitedValidators.toNumber(), 8)
      assert.equals(keysStatOp.depositableValidatorsCount, 0)

      // op 1
      limitStatOp = await app.getNodeOperatorSummary(1)
      assert.equal(limitStatOp.isTargetLimitActive, true)
      assert.equal(limitStatOp.targetValidatorsCount, 15)

      keysStatOp = await app.getNodeOperatorSummary(1)
      assert.equal(keysStatOp.totalExitedValidators, 0)
      assert.equal(keysStatOp.totalDepositedValidators.toNumber() - keysStatOp.totalExitedValidators.toNumber(), 5)
      assert.equal(keysStatOp.depositableValidatorsCount, 10)
    })
  })
<<<<<<< HEAD
})

function o2n(o = {}) {
  for (const k of Object.keys(o)) {
    if (bn.isBN(o[k])) {
      o[k] = o[k].toString()
    }
  }
  return o
}
=======
})
>>>>>>> b6093065
<|MERGE_RESOLUTION|>--- conflicted
+++ resolved
@@ -1,12 +1,5 @@
-<<<<<<< HEAD
-const hre = require('hardhat')
-const { web3 } = require('hardhat')
-const { bn } = require('@aragon/contract-helpers-test')
-const { BN } = require('bn.js')
-=======
 const { artifacts, contract, ethers, web3 } = require('hardhat')
 const { bn } = require('@aragon/contract-helpers-test')
->>>>>>> b6093065
 
 const { assert } = require('../helpers/assert')
 const { padRight, ETH, prepIdsCountsPayload } = require('../helpers/utils')
@@ -60,18 +53,14 @@
     // inside the testing_requestValidatorsKeysForDeposits() method
     await dao.grantPermission(app.address, app, 'STAKING_ROUTER_ROLE')
 
-    // Instantiate a proxy for the app, using the base c ontract as its logic implementation.
+    // Instantiate a proxy for the app, using the base contract as its logic implementation.
     // const proxyAddress = await newApp(newDAO.dao, 'node-operators-registry', appBase.address, appManager)
     // app = await NodeOperatorsRegistry.at(proxyAddress)
 
     // Initialize the app's proxy.
     const tx = await app.initialize(locator.address, CURATED_TYPE, PENALTY_DELAY)
 
-<<<<<<< HEAD
-    //set stuck penalty voting
-=======
     // set stuck penalty voting
->>>>>>> b6093065
     // await app.setStuckPenaltyDelay(PENALTY_DELAY, { from: voting })
 
     // Implementation initializer reverts because initialization block was set to max(uint256)
@@ -269,11 +258,7 @@
       await app.updateRefundedValidatorsCount(firstNodeOperator, 1, { from: voting })
 
       // calls distributeRewards() inside
-<<<<<<< HEAD
-      receipt = await app.testing__distributeRewards({ from: voting })
-=======
       const receipt = await app.testing__distributeRewards({ from: voting })
->>>>>>> b6093065
       assert.emits(receipt, 'RewardsDistributed', { rewardAddress: user1, sharesAmount: ETH(1) })
       assert.emits(receipt, 'RewardsDistributed', { rewardAddress: user2, sharesAmount: ETH(4 * 2) })
       assert.notEmits(receipt, 'RewardsDistributed', { rewardAddress: user3, sharesAmount: 0 })
@@ -374,10 +359,6 @@
 
       const { operatorIds, keysCounts } = prepIdsCountsPayload(3, 1)
       await app.updateExitedValidatorsCount(operatorIds, keysCounts, { from: voting })
-<<<<<<< HEAD
-
-=======
->>>>>>> b6093065
     })
 
     it('updateTargetValidatorsLimits() - try to update to the same active flag', async () => {
@@ -410,20 +391,6 @@
       await app.updateTargetValidatorsLimits(0, true, 10, { from: voting })
 
       let keysStatTotal = await app.getStakingModuleSummary()
-<<<<<<< HEAD
-      assert.equal(+keysStatTotal.totalExitedValidators, 2)
-      assert.equal(+keysStatTotal.totalDepositedValidators, 25)
-      assert.equal(+keysStatTotal.depositableValidatorsCount, 17)
-
-      let limitStatOp = await app.getNodeOperatorSummary(0)
-      assert.equal(limitStatOp.isTargetLimitActive, true)
-      assert.equal(+limitStatOp.targetValidatorsCount, 10)
-
-      let keysStatOp = await app.getNodeOperatorSummary(0)
-      assert.equal(+keysStatOp.totalExitedValidators, 2)
-      assert.equal(keysStatOp.totalDepositedValidators.toNumber()-keysStatOp.totalExitedValidators.toNumber(), 8)
-      assert.equal(+keysStatOp.depositableValidatorsCount, 2)
-=======
       assert.equals(keysStatTotal.totalExitedValidators, 2)
       assert.equals(keysStatTotal.totalDepositedValidators, 25)
       assert.equals(keysStatTotal.depositableValidatorsCount, 17)
@@ -436,7 +403,6 @@
       assert.equals(keysStatOp.totalExitedValidators, 2)
       assert.equal(keysStatOp.totalDepositedValidators.toNumber() - keysStatOp.totalExitedValidators.toNumber(), 8)
       assert.equals(keysStatOp.depositableValidatorsCount, 2)
->>>>>>> b6093065
 
       await app.updateTargetValidatorsLimits(0, false, 10, { from: voting })
 
@@ -555,17 +521,4 @@
       assert.equal(keysStatOp.depositableValidatorsCount, 10)
     })
   })
-<<<<<<< HEAD
-})
-
-function o2n(o = {}) {
-  for (const k of Object.keys(o)) {
-    if (bn.isBN(o[k])) {
-      o[k] = o[k].toString()
-    }
-  }
-  return o
-}
-=======
-})
->>>>>>> b6093065
+})