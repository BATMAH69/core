import { expect } from "chai";
import { encodeBytes32String } from "ethers";
import { ethers } from "hardhat";

import { HardhatEthersSigner } from "@nomicfoundation/hardhat-ethers/signers";

<<<<<<< HEAD
import {
  ACL,
  Kernel,
  Lido,
  LidoLocator,
  LidoLocator__factory,
  MinFirstAllocationStrategy__factory,
  NodeOperatorsRegistry__Harness,
  NodeOperatorsRegistry__Harness__factory,
} from "typechain-types";
import { NodeOperatorsRegistryLibraryAddresses } from "typechain-types/factories/contracts/0.4.24/nos/NodeOperatorsRegistry.sol/NodeOperatorsRegistry__factory";
=======
import { ACL, Kernel, Lido, LidoLocator, NodeOperatorsRegistry__Harness } from "typechain-types";
>>>>>>> 669d8e57

import { addNodeOperator, certainAddress, NodeOperatorConfig, RewardDistributionState } from "lib";

import { addAragonApp, deployLidoDao } from "test/deploy";
import { Snapshot } from "test/suite";

describe("NodeOperatorsRegistry.sol:auxiliary", () => {
  let deployer: HardhatEthersSigner;
  let user: HardhatEthersSigner;

  let limitsManager: HardhatEthersSigner;
  let nodeOperatorsManager: HardhatEthersSigner;
  let signingKeysManager: HardhatEthersSigner;
  let stakingRouter: HardhatEthersSigner;
  let stranger: HardhatEthersSigner;
  let lido: Lido;
  let dao: Kernel;
  let acl: ACL;
  let locator: LidoLocator;

  let impl: NodeOperatorsRegistry__Harness;
  let nor: NodeOperatorsRegistry__Harness;

  let originalState: string;

  const firstNodeOperatorId = 0;
  const secondNodeOperatorId = 1;
  const thirdNodeOperatorId = 2;

  const NODE_OPERATORS: NodeOperatorConfig[] = [
    {
      name: "foo",
      rewardAddress: certainAddress("node-operator-1"),
      totalSigningKeysCount: 10n,
      depositedSigningKeysCount: 5n,
      exitedSigningKeysCount: 1n,
      vettedSigningKeysCount: 6n,
      stuckValidatorsCount: 0n,
      refundedValidatorsCount: 0n,
      stuckPenaltyEndAt: 0n,
    },
    {
      name: "bar",
      rewardAddress: certainAddress("node-operator-2"),
      totalSigningKeysCount: 15n,
      depositedSigningKeysCount: 7n,
      exitedSigningKeysCount: 0n,
      vettedSigningKeysCount: 10n,
      stuckValidatorsCount: 0n,
      refundedValidatorsCount: 0n,
      stuckPenaltyEndAt: 0n,
    },
    {
      name: "extra-no",
      rewardAddress: certainAddress("node-operator-3"),
      totalSigningKeysCount: 3n,
      depositedSigningKeysCount: 3n,
      exitedSigningKeysCount: 0n,
      vettedSigningKeysCount: 3n,
      stuckValidatorsCount: 0n,
      refundedValidatorsCount: 0n,
      stuckPenaltyEndAt: 0n,
    },
  ];

  const moduleType = encodeBytes32String("curated-onchain-v1");
  const penaltyDelay = 86400n;
  const contractVersionV2 = 2n;
  const contractVersionV3 = 3n;

  before(async () => {
    [deployer, user, stakingRouter, nodeOperatorsManager, signingKeysManager, limitsManager, stranger] =
      await ethers.getSigners();

    ({ lido, dao, acl } = await deployLidoDao({
      rootAccount: deployer,
      initialized: true,
      locatorConfig: {
        stakingRouter,
      },
    }));

<<<<<<< HEAD
    const allocLib = await new MinFirstAllocationStrategy__factory(deployer).deploy();
    const allocLibAddr: NodeOperatorsRegistryLibraryAddresses = {
      ["__contracts/common/lib/MinFirstAllocat__"]: await allocLib.getAddress(),
    };

    impl = await new NodeOperatorsRegistry__Harness__factory(allocLibAddr, deployer).deploy();
=======
    impl = await ethers.deployContract("NodeOperatorsRegistry__Harness", deployer);
>>>>>>> 669d8e57
    const appProxy = await addAragonApp({
      dao,
      name: "node-operators-registry",
      impl,
      rootAccount: deployer,
    });

    nor = await ethers.getContractAt("NodeOperatorsRegistry__Harness", appProxy, deployer);

    await acl.createPermission(user, lido, await lido.RESUME_ROLE(), deployer);

    await acl.createPermission(stakingRouter, nor, await nor.STAKING_ROUTER_ROLE(), deployer);
    await acl.createPermission(signingKeysManager, nor, await nor.MANAGE_SIGNING_KEYS(), deployer);
    await acl.createPermission(nodeOperatorsManager, nor, await nor.MANAGE_NODE_OPERATOR_ROLE(), deployer);
    await acl.createPermission(limitsManager, nor, await nor.SET_NODE_OPERATOR_LIMIT_ROLE(), deployer);

    // grant role to nor itself cause it uses solidity's call method to itself
    // inside the harness__requestValidatorsKeysForDeposits() method
    await acl.grantPermission(nor, nor, await nor.STAKING_ROUTER_ROLE());

    locator = await ethers.getContractAt("LidoLocator", await lido.getLidoLocator(), user);

    // Initialize the nor's proxy.
    await expect(nor.initialize(locator, moduleType, penaltyDelay))
      .to.emit(nor, "ContractVersionSet")
      .withArgs(contractVersionV2)
      .to.emit(nor, "ContractVersionSet")
      .withArgs(contractVersionV3)
      .and.to.emit(nor, "LocatorContractSet")
      .withArgs(locator)
      .and.to.emit(nor, "StakingModuleTypeSet")
      .withArgs(moduleType)
      .to.emit(nor, "RewardDistributionStateChanged")
      .withArgs(RewardDistributionState.Distributed);

    nor = nor.connect(user);
  });

  beforeEach(async () => (originalState = await Snapshot.take()));

  afterEach(async () => await Snapshot.restore(originalState));

  context("unsafeUpdateValidatorsCount", () => {
    beforeEach(async () => {
      expect(await addNodeOperator(nor, nodeOperatorsManager, NODE_OPERATORS[firstNodeOperatorId])).to.equal(
        firstNodeOperatorId,
      );
      expect(await addNodeOperator(nor, nodeOperatorsManager, NODE_OPERATORS[secondNodeOperatorId])).to.equal(
        secondNodeOperatorId,
      );
    });

    it("Reverts if no such an operator exists", async () => {
      await expect(nor.unsafeUpdateValidatorsCount(3n, 0n, 0n)).to.be.revertedWith("OUT_OF_RANGE");
    });

    it("Reverts if has not STAKING_ROUTER_ROLE assigned", async () => {
      await expect(nor.connect(stranger).unsafeUpdateValidatorsCount(firstNodeOperatorId, 0n, 0n)).to.be.revertedWith(
        "APP_AUTH_FAILED",
      );
    });

    it("Can change stuck and exited keys arbitrary (even decreasing exited)", async () => {
      const nonce = await nor.getNonce();

      const beforeNOSummary = await nor.getNodeOperatorSummary(firstNodeOperatorId);
      expect(beforeNOSummary.stuckValidatorsCount).to.equal(0n);
      expect(beforeNOSummary.totalExitedValidators).to.equal(1n);

      await expect(nor.connect(stakingRouter).unsafeUpdateValidatorsCount(firstNodeOperatorId, 3n, 2n))
        .to.emit(nor, "StuckPenaltyStateChanged")
        .withArgs(firstNodeOperatorId, 2n, 0n, 0n) // doesn't affect stuck penalty deadline
        .to.emit(nor, "ExitedSigningKeysCountChanged")
        .withArgs(firstNodeOperatorId, 3n)
        .to.emit(nor, "KeysOpIndexSet")
        .withArgs(nonce + 1n)
        .to.emit(nor, "NonceChanged")
        .withArgs(nonce + 1n);

      const middleNOSummary = await nor.getNodeOperatorSummary(firstNodeOperatorId);
      expect(middleNOSummary.stuckValidatorsCount).to.equal(2n);
      expect(middleNOSummary.totalExitedValidators).to.equal(3n);

      await expect(nor.connect(stakingRouter).unsafeUpdateValidatorsCount(firstNodeOperatorId, 1n, 2n))
        .to.emit(nor, "ExitedSigningKeysCountChanged")
        .withArgs(firstNodeOperatorId, 1n)
        .to.emit(nor, "KeysOpIndexSet")
        .withArgs(nonce + 2n)
        .to.emit(nor, "NonceChanged")
        .withArgs(nonce + 2n)
        .to.not.emit(nor, "StuckPenaltyStateChanged");

      const lastNOSummary = await nor.getNodeOperatorSummary(firstNodeOperatorId);
      expect(lastNOSummary.stuckValidatorsCount).to.equal(2n);
      expect(lastNOSummary.totalExitedValidators).to.equal(1n);
    });
  });

<<<<<<< HEAD
=======
  context("updateTargetValidatorsLimits", () => {
    let targetLimit = 0n;

    beforeEach(async () => {
      expect(await addNodeOperator(nor, nodeOperatorsManager, NODE_OPERATORS[firstNodeOperatorId])).to.equal(
        firstNodeOperatorId,
      );
      expect(await addNodeOperator(nor, nodeOperatorsManager, NODE_OPERATORS[secondNodeOperatorId])).to.equal(
        secondNodeOperatorId,
      );
    });

    it('reverts with "APP_AUTH_FAILED" error when called by sender without STAKING_ROUTER_ROLE', async () => {
      expect(await acl["hasPermission(address,address,bytes32)"](stranger, nor, await nor.STAKING_ROUTER_ROLE())).to.be
        .false;

      await expect(nor.updateTargetValidatorsLimits(firstNodeOperatorId, true, targetLimit)).to.be.revertedWith(
        "APP_AUTH_FAILED",
      );
    });

    it('reverts with "OUT_OF_RANGE" error when called with targetLimit > UINT64_MAX', async () => {
      const targetLimitWrong = BigInt("0x10000000000000000");

      await expect(
        nor.connect(stakingRouter).updateTargetValidatorsLimits(firstNodeOperatorId, true, targetLimitWrong),
      ).to.be.revertedWith("OUT_OF_RANGE");
    });

    it("updates node operator target limit if called by sender with STAKING_ROUTER_ROLE", async () => {
      expect(await acl["hasPermission(address,address,bytes32)"](stakingRouter, nor, await nor.STAKING_ROUTER_ROLE()))
        .to.be.true;

      targetLimit = 10n;

      await expect(nor.connect(stakingRouter).updateTargetValidatorsLimits(firstNodeOperatorId, true, targetLimit))
        .to.emit(nor, "TargetValidatorsCountChanged")
        .withArgs(firstNodeOperatorId, targetLimit);

      const keysStatTotal = await nor.getStakingModuleSummary();
      const expectedExitedValidatorsCount =
        NODE_OPERATORS[firstNodeOperatorId].exitedSigningKeysCount +
        NODE_OPERATORS[secondNodeOperatorId].exitedSigningKeysCount;
      expect(keysStatTotal.totalExitedValidators).to.equal(expectedExitedValidatorsCount);

      const expectedDepositedValidatorsCount =
        NODE_OPERATORS[firstNodeOperatorId].depositedSigningKeysCount +
        NODE_OPERATORS[secondNodeOperatorId].depositedSigningKeysCount;
      expect(keysStatTotal.totalDepositedValidators).to.equal(expectedDepositedValidatorsCount);

      const firstNodeOperatorDepositableValidators =
        NODE_OPERATORS[firstNodeOperatorId].vettedSigningKeysCount -
        NODE_OPERATORS[firstNodeOperatorId].depositedSigningKeysCount;

      const secondNodeOperatorDepositableValidators =
        NODE_OPERATORS[secondNodeOperatorId].vettedSigningKeysCount -
        NODE_OPERATORS[secondNodeOperatorId].depositedSigningKeysCount;

      const expectedDepositableValidatorsCount =
        targetLimit < firstNodeOperatorDepositableValidators
          ? targetLimit
          : firstNodeOperatorDepositableValidators + secondNodeOperatorDepositableValidators;

      expect(keysStatTotal.depositableValidatorsCount).to.equal(expectedDepositableValidatorsCount);
    });

    it("updates node operator target limit mode correctly", async () => {
      expect(await acl["hasPermission(address,address,bytes32)"](stakingRouter, nor, await nor.STAKING_ROUTER_ROLE()))
        .to.be.true;

      targetLimit = 10n;

      await expect(nor.connect(stakingRouter).updateTargetValidatorsLimits(firstNodeOperatorId, true, targetLimit))
        .to.emit(nor, "TargetValidatorsCountChanged")
        .withArgs(firstNodeOperatorId, targetLimit);

      let noSummary = await nor.getNodeOperatorSummary(firstNodeOperatorId);
      expect(noSummary.isTargetLimitActive).to.be.true;

      await expect(nor.connect(stakingRouter).updateTargetValidatorsLimits(secondNodeOperatorId, false, targetLimit))
        .to.emit(nor, "TargetValidatorsCountChanged")
        .withArgs(secondNodeOperatorId, targetLimit);

      noSummary = await nor.getNodeOperatorSummary(secondNodeOperatorId);
      expect(noSummary.isTargetLimitActive).to.be.false;

      // reset limit
      await expect(nor.connect(stakingRouter).updateTargetValidatorsLimits(firstNodeOperatorId, false, targetLimit))
        .to.emit(nor, "TargetValidatorsCountChanged")
        .withArgs(firstNodeOperatorId, 10n); // expect limit set to 0

      noSummary = await nor.getNodeOperatorSummary(firstNodeOperatorId);
      expect(noSummary.isTargetLimitActive).to.equal(false);

      noSummary = await nor.getNodeOperatorSummary(secondNodeOperatorId);
      expect(noSummary.isTargetLimitActive).to.equal(false);
    });
  });

>>>>>>> 669d8e57
  context("onWithdrawalCredentialsChanged", () => {
    it("Reverts if has no STAKING_ROUTER_ROLE assigned", async () => {
      await expect(nor.onWithdrawalCredentialsChanged()).to.be.revertedWith("APP_AUTH_FAILED");
    });

    it("Does nothing if have no operators yet", async () => {
      await expect(nor.connect(stakingRouter).onWithdrawalCredentialsChanged())
        .to.not.emit(nor, "KeysOpIndexSet")
        .to.not.emit(nor, "NonceChanged");
    });

    it("Invalidates all deposit data for every operator", async () => {
      expect(await addNodeOperator(nor, nodeOperatorsManager, NODE_OPERATORS[firstNodeOperatorId])).to.equal(
        firstNodeOperatorId,
      );
      expect(await addNodeOperator(nor, nodeOperatorsManager, NODE_OPERATORS[secondNodeOperatorId])).to.equal(
        secondNodeOperatorId,
      );

      const nonce = await nor.getNonce();

      await expect(nor.connect(stakingRouter).onWithdrawalCredentialsChanged())
        .to.emit(nor, "TotalSigningKeysCountChanged")
        .withArgs(firstNodeOperatorId, NODE_OPERATORS[firstNodeOperatorId].depositedSigningKeysCount)
        .and.to.emit(nor, "TotalSigningKeysCountChanged")
        .withArgs(secondNodeOperatorId, NODE_OPERATORS[secondNodeOperatorId].depositedSigningKeysCount)
        .to.emit(nor, "VettedSigningKeysCountChanged")
        .withArgs(firstNodeOperatorId, NODE_OPERATORS[firstNodeOperatorId].depositedSigningKeysCount)
        .and.to.emit(nor, "VettedSigningKeysCountChanged")
        .withArgs(secondNodeOperatorId, NODE_OPERATORS[secondNodeOperatorId].depositedSigningKeysCount)
        .to.emit(nor, "NodeOperatorTotalKeysTrimmed")
        .withArgs(
          firstNodeOperatorId,
          NODE_OPERATORS[firstNodeOperatorId].totalSigningKeysCount -
            NODE_OPERATORS[firstNodeOperatorId].depositedSigningKeysCount,
        )
        .and.to.emit(nor, "NodeOperatorTotalKeysTrimmed")
        .withArgs(
          secondNodeOperatorId,
          NODE_OPERATORS[secondNodeOperatorId].totalSigningKeysCount -
            NODE_OPERATORS[secondNodeOperatorId].depositedSigningKeysCount,
        )
        .to.emit(nor, "KeysOpIndexSet")
        .withArgs(nonce + 1n)
        .to.emit(nor, "NonceChanged")
        .withArgs(nonce + 1n);
    });
  });

  context("invalidateReadyToDepositKeysRange", () => {
    it("Reverts if has no MANAGE_NODE_OPERATOR_ROLE assigned", async () => {
      await expect(nor.invalidateReadyToDepositKeysRange(0n, 0n)).to.be.revertedWith("APP_AUTH_FAILED");
    });

    it("Reverts if there are no operators", async () => {
      await expect(nor.connect(nodeOperatorsManager).invalidateReadyToDepositKeysRange(0n, 0n)).to.be.revertedWith(
        "OUT_OF_RANGE",
      );
    });

    it("Invalidates the deposit data even if no trimming needed", async () => {
<<<<<<< HEAD
      expect(await addNodeOperator(nor, nodeOperatorsManager, NODE_OPERATORS[thirdNodeOperatorId])).to.be.equal(
=======
      expect(await addNodeOperator(nor, nodeOperatorsManager, NODE_OPERATORS[fourthNodeOperatorId])).to.equal(
>>>>>>> 669d8e57
        firstNodeOperatorId,
      );

      await expect(
        nor.connect(nodeOperatorsManager).invalidateReadyToDepositKeysRange(firstNodeOperatorId, firstNodeOperatorId),
      )
        .to.not.emit(nor, "TotalSigningKeysCountChanged")
        .to.not.emit(nor, "VettedSigningKeysCountChanged")
        .to.not.emit(nor, "NodeOperatorTotalKeysTrimmed")
        .to.not.emit(nor, "KeysOpIndexSet")
        .to.not.emit(nor, "NonceChanged");
    });

    it("Invalidates all deposit data for every operator", async () => {
      expect(await addNodeOperator(nor, nodeOperatorsManager, NODE_OPERATORS[firstNodeOperatorId])).to.equal(
        firstNodeOperatorId,
      );
      expect(await addNodeOperator(nor, nodeOperatorsManager, NODE_OPERATORS[secondNodeOperatorId])).to.equal(
        secondNodeOperatorId,
      );

      const nonce = await nor.getNonce();

      await expect(
        nor.connect(nodeOperatorsManager).invalidateReadyToDepositKeysRange(firstNodeOperatorId, secondNodeOperatorId),
      )
        .to.emit(nor, "TotalSigningKeysCountChanged")
        .withArgs(firstNodeOperatorId, NODE_OPERATORS[firstNodeOperatorId].depositedSigningKeysCount)
        .and.to.emit(nor, "TotalSigningKeysCountChanged")
        .withArgs(secondNodeOperatorId, NODE_OPERATORS[secondNodeOperatorId].depositedSigningKeysCount)
        .to.emit(nor, "VettedSigningKeysCountChanged")
        .withArgs(firstNodeOperatorId, NODE_OPERATORS[firstNodeOperatorId].depositedSigningKeysCount)
        .and.to.emit(nor, "VettedSigningKeysCountChanged")
        .withArgs(secondNodeOperatorId, NODE_OPERATORS[secondNodeOperatorId].depositedSigningKeysCount)
        .to.emit(nor, "NodeOperatorTotalKeysTrimmed")
        .withArgs(
          firstNodeOperatorId,
          NODE_OPERATORS[firstNodeOperatorId].totalSigningKeysCount -
            NODE_OPERATORS[firstNodeOperatorId].depositedSigningKeysCount,
        )
        .and.to.emit(nor, "NodeOperatorTotalKeysTrimmed")
        .withArgs(
          secondNodeOperatorId,
          NODE_OPERATORS[secondNodeOperatorId].totalSigningKeysCount -
            NODE_OPERATORS[secondNodeOperatorId].depositedSigningKeysCount,
        )
        .to.emit(nor, "KeysOpIndexSet")
        .withArgs(nonce + 1n)
        .to.emit(nor, "NonceChanged")
        .withArgs(nonce + 1n);
    });
  });
<<<<<<< HEAD
=======

  context("getRewardsDistribution", () => {
    it("Returns empty lists if no operators", async () => {
      const [recipients, shares, penalized] = await nor.getRewardsDistribution(10n);

      expect(recipients).to.be.empty;
      expect(shares).to.be.empty;
      expect(penalized).to.be.empty;
    });

    it("Returns zero rewards if zero shares distributed", async () => {
      expect(await addNodeOperator(nor, nodeOperatorsManager, NODE_OPERATORS[firstNodeOperatorId])).to.equal(
        firstNodeOperatorId,
      );

      const [recipients, shares, penalized] = await nor.getRewardsDistribution(0n);

      expect(recipients.length).to.equal(1n);
      expect(shares.length).to.equal(1n);
      expect(penalized.length).to.equal(1n);

      expect(recipients[0]).to.equal(NODE_OPERATORS[firstNodeOperatorId].rewardAddress);
      expect(shares[0]).to.equal(0n);
      expect(penalized[0]).to.equal(false);
    });

    it("Distributes all rewards to a single active operator if no others", async () => {
      expect(await addNodeOperator(nor, nodeOperatorsManager, NODE_OPERATORS[firstNodeOperatorId])).to.equal(
        firstNodeOperatorId,
      );

      const [recipients, shares, penalized] = await nor.getRewardsDistribution(10n);

      expect(recipients.length).to.equal(1n);
      expect(shares.length).to.equal(1n);
      expect(penalized.length).to.equal(1n);

      expect(recipients[0]).to.equal(NODE_OPERATORS[firstNodeOperatorId].rewardAddress);
      expect(shares[0]).to.equal(10n);
      expect(penalized[0]).to.equal(false);
    });

    it("Returns correct reward distribution for multiple NOs", async () => {
      expect(await addNodeOperator(nor, nodeOperatorsManager, NODE_OPERATORS[firstNodeOperatorId])).to.equal(
        firstNodeOperatorId,
      );
      expect(await addNodeOperator(nor, nodeOperatorsManager, NODE_OPERATORS[secondNodeOperatorId])).to.equal(
        secondNodeOperatorId,
      );
      expect(await addNodeOperator(nor, nodeOperatorsManager, NODE_OPERATORS[thirdNodeOperatorId])).to.equal(
        thirdNodeOperatorId,
      );

      const nonce = await nor.getNonce();
      const idsPayload = prepIdsCountsPayload([BigInt(firstNodeOperatorId)], [2n]);
      await expect(nor.connect(stakingRouter).updateStuckValidatorsCount(idsPayload.operatorIds, idsPayload.keysCounts))
        .to.emit(nor, "KeysOpIndexSet")
        .withArgs(nonce + 1n)
        .to.emit(nor, "NonceChanged")
        .withArgs(nonce + 1n)
        .to.emit(nor, "StuckPenaltyStateChanged")
        .withArgs(firstNodeOperatorId, 2n, 0n, 0n);

      const [recipients, shares, penalized] = await nor.getRewardsDistribution(100n);

      expect(recipients.length).to.equal(2n);
      expect(shares.length).to.equal(2n);
      expect(penalized.length).to.equal(2n);

      const firstNOActiveKeys =
        NODE_OPERATORS[firstNodeOperatorId].depositedSigningKeysCount -
        NODE_OPERATORS[firstNodeOperatorId].exitedSigningKeysCount;
      const secondNOActiveKeys =
        NODE_OPERATORS[secondNodeOperatorId].depositedSigningKeysCount -
        NODE_OPERATORS[secondNodeOperatorId].exitedSigningKeysCount;
      const totalActiveKeys = firstNOActiveKeys + secondNOActiveKeys;

      expect(recipients[0]).to.equal(NODE_OPERATORS[firstNodeOperatorId].rewardAddress);
      expect(shares[0]).to.equal((100n * firstNOActiveKeys) / totalActiveKeys);
      expect(penalized[0]).to.equal(true);

      expect(recipients[1]).to.equal(NODE_OPERATORS[secondNodeOperatorId].rewardAddress);
      expect(shares[1]).to.equal((100n * secondNOActiveKeys) / totalActiveKeys);
      expect(penalized[1]).to.equal(false);
    });
  });
>>>>>>> 669d8e57
});<|MERGE_RESOLUTION|>--- conflicted
+++ resolved
@@ -4,21 +4,7 @@
 
 import { HardhatEthersSigner } from "@nomicfoundation/hardhat-ethers/signers";
 
-<<<<<<< HEAD
-import {
-  ACL,
-  Kernel,
-  Lido,
-  LidoLocator,
-  LidoLocator__factory,
-  MinFirstAllocationStrategy__factory,
-  NodeOperatorsRegistry__Harness,
-  NodeOperatorsRegistry__Harness__factory,
-} from "typechain-types";
-import { NodeOperatorsRegistryLibraryAddresses } from "typechain-types/factories/contracts/0.4.24/nos/NodeOperatorsRegistry.sol/NodeOperatorsRegistry__factory";
-=======
 import { ACL, Kernel, Lido, LidoLocator, NodeOperatorsRegistry__Harness } from "typechain-types";
->>>>>>> 669d8e57
 
 import { addNodeOperator, certainAddress, NodeOperatorConfig, RewardDistributionState } from "lib";
 
@@ -101,16 +87,12 @@
       },
     }));
 
-<<<<<<< HEAD
     const allocLib = await new MinFirstAllocationStrategy__factory(deployer).deploy();
     const allocLibAddr: NodeOperatorsRegistryLibraryAddresses = {
       ["__contracts/common/lib/MinFirstAllocat__"]: await allocLib.getAddress(),
     };
 
     impl = await new NodeOperatorsRegistry__Harness__factory(allocLibAddr, deployer).deploy();
-=======
-    impl = await ethers.deployContract("NodeOperatorsRegistry__Harness", deployer);
->>>>>>> 669d8e57
     const appProxy = await addAragonApp({
       dao,
       name: "node-operators-registry",
@@ -209,108 +191,6 @@
     });
   });
 
-<<<<<<< HEAD
-=======
-  context("updateTargetValidatorsLimits", () => {
-    let targetLimit = 0n;
-
-    beforeEach(async () => {
-      expect(await addNodeOperator(nor, nodeOperatorsManager, NODE_OPERATORS[firstNodeOperatorId])).to.equal(
-        firstNodeOperatorId,
-      );
-      expect(await addNodeOperator(nor, nodeOperatorsManager, NODE_OPERATORS[secondNodeOperatorId])).to.equal(
-        secondNodeOperatorId,
-      );
-    });
-
-    it('reverts with "APP_AUTH_FAILED" error when called by sender without STAKING_ROUTER_ROLE', async () => {
-      expect(await acl["hasPermission(address,address,bytes32)"](stranger, nor, await nor.STAKING_ROUTER_ROLE())).to.be
-        .false;
-
-      await expect(nor.updateTargetValidatorsLimits(firstNodeOperatorId, true, targetLimit)).to.be.revertedWith(
-        "APP_AUTH_FAILED",
-      );
-    });
-
-    it('reverts with "OUT_OF_RANGE" error when called with targetLimit > UINT64_MAX', async () => {
-      const targetLimitWrong = BigInt("0x10000000000000000");
-
-      await expect(
-        nor.connect(stakingRouter).updateTargetValidatorsLimits(firstNodeOperatorId, true, targetLimitWrong),
-      ).to.be.revertedWith("OUT_OF_RANGE");
-    });
-
-    it("updates node operator target limit if called by sender with STAKING_ROUTER_ROLE", async () => {
-      expect(await acl["hasPermission(address,address,bytes32)"](stakingRouter, nor, await nor.STAKING_ROUTER_ROLE()))
-        .to.be.true;
-
-      targetLimit = 10n;
-
-      await expect(nor.connect(stakingRouter).updateTargetValidatorsLimits(firstNodeOperatorId, true, targetLimit))
-        .to.emit(nor, "TargetValidatorsCountChanged")
-        .withArgs(firstNodeOperatorId, targetLimit);
-
-      const keysStatTotal = await nor.getStakingModuleSummary();
-      const expectedExitedValidatorsCount =
-        NODE_OPERATORS[firstNodeOperatorId].exitedSigningKeysCount +
-        NODE_OPERATORS[secondNodeOperatorId].exitedSigningKeysCount;
-      expect(keysStatTotal.totalExitedValidators).to.equal(expectedExitedValidatorsCount);
-
-      const expectedDepositedValidatorsCount =
-        NODE_OPERATORS[firstNodeOperatorId].depositedSigningKeysCount +
-        NODE_OPERATORS[secondNodeOperatorId].depositedSigningKeysCount;
-      expect(keysStatTotal.totalDepositedValidators).to.equal(expectedDepositedValidatorsCount);
-
-      const firstNodeOperatorDepositableValidators =
-        NODE_OPERATORS[firstNodeOperatorId].vettedSigningKeysCount -
-        NODE_OPERATORS[firstNodeOperatorId].depositedSigningKeysCount;
-
-      const secondNodeOperatorDepositableValidators =
-        NODE_OPERATORS[secondNodeOperatorId].vettedSigningKeysCount -
-        NODE_OPERATORS[secondNodeOperatorId].depositedSigningKeysCount;
-
-      const expectedDepositableValidatorsCount =
-        targetLimit < firstNodeOperatorDepositableValidators
-          ? targetLimit
-          : firstNodeOperatorDepositableValidators + secondNodeOperatorDepositableValidators;
-
-      expect(keysStatTotal.depositableValidatorsCount).to.equal(expectedDepositableValidatorsCount);
-    });
-
-    it("updates node operator target limit mode correctly", async () => {
-      expect(await acl["hasPermission(address,address,bytes32)"](stakingRouter, nor, await nor.STAKING_ROUTER_ROLE()))
-        .to.be.true;
-
-      targetLimit = 10n;
-
-      await expect(nor.connect(stakingRouter).updateTargetValidatorsLimits(firstNodeOperatorId, true, targetLimit))
-        .to.emit(nor, "TargetValidatorsCountChanged")
-        .withArgs(firstNodeOperatorId, targetLimit);
-
-      let noSummary = await nor.getNodeOperatorSummary(firstNodeOperatorId);
-      expect(noSummary.isTargetLimitActive).to.be.true;
-
-      await expect(nor.connect(stakingRouter).updateTargetValidatorsLimits(secondNodeOperatorId, false, targetLimit))
-        .to.emit(nor, "TargetValidatorsCountChanged")
-        .withArgs(secondNodeOperatorId, targetLimit);
-
-      noSummary = await nor.getNodeOperatorSummary(secondNodeOperatorId);
-      expect(noSummary.isTargetLimitActive).to.be.false;
-
-      // reset limit
-      await expect(nor.connect(stakingRouter).updateTargetValidatorsLimits(firstNodeOperatorId, false, targetLimit))
-        .to.emit(nor, "TargetValidatorsCountChanged")
-        .withArgs(firstNodeOperatorId, 10n); // expect limit set to 0
-
-      noSummary = await nor.getNodeOperatorSummary(firstNodeOperatorId);
-      expect(noSummary.isTargetLimitActive).to.equal(false);
-
-      noSummary = await nor.getNodeOperatorSummary(secondNodeOperatorId);
-      expect(noSummary.isTargetLimitActive).to.equal(false);
-    });
-  });
-
->>>>>>> 669d8e57
   context("onWithdrawalCredentialsChanged", () => {
     it("Reverts if has no STAKING_ROUTER_ROLE assigned", async () => {
       await expect(nor.onWithdrawalCredentialsChanged()).to.be.revertedWith("APP_AUTH_FAILED");
@@ -372,11 +252,7 @@
     });
 
     it("Invalidates the deposit data even if no trimming needed", async () => {
-<<<<<<< HEAD
-      expect(await addNodeOperator(nor, nodeOperatorsManager, NODE_OPERATORS[thirdNodeOperatorId])).to.be.equal(
-=======
-      expect(await addNodeOperator(nor, nodeOperatorsManager, NODE_OPERATORS[fourthNodeOperatorId])).to.equal(
->>>>>>> 669d8e57
+      expect(await addNodeOperator(nor, nodeOperatorsManager, NODE_OPERATORS[thirdNodeOperatorId])).to.equal(
         firstNodeOperatorId,
       );
 
@@ -429,93 +305,4 @@
         .withArgs(nonce + 1n);
     });
   });
-<<<<<<< HEAD
-=======
-
-  context("getRewardsDistribution", () => {
-    it("Returns empty lists if no operators", async () => {
-      const [recipients, shares, penalized] = await nor.getRewardsDistribution(10n);
-
-      expect(recipients).to.be.empty;
-      expect(shares).to.be.empty;
-      expect(penalized).to.be.empty;
-    });
-
-    it("Returns zero rewards if zero shares distributed", async () => {
-      expect(await addNodeOperator(nor, nodeOperatorsManager, NODE_OPERATORS[firstNodeOperatorId])).to.equal(
-        firstNodeOperatorId,
-      );
-
-      const [recipients, shares, penalized] = await nor.getRewardsDistribution(0n);
-
-      expect(recipients.length).to.equal(1n);
-      expect(shares.length).to.equal(1n);
-      expect(penalized.length).to.equal(1n);
-
-      expect(recipients[0]).to.equal(NODE_OPERATORS[firstNodeOperatorId].rewardAddress);
-      expect(shares[0]).to.equal(0n);
-      expect(penalized[0]).to.equal(false);
-    });
-
-    it("Distributes all rewards to a single active operator if no others", async () => {
-      expect(await addNodeOperator(nor, nodeOperatorsManager, NODE_OPERATORS[firstNodeOperatorId])).to.equal(
-        firstNodeOperatorId,
-      );
-
-      const [recipients, shares, penalized] = await nor.getRewardsDistribution(10n);
-
-      expect(recipients.length).to.equal(1n);
-      expect(shares.length).to.equal(1n);
-      expect(penalized.length).to.equal(1n);
-
-      expect(recipients[0]).to.equal(NODE_OPERATORS[firstNodeOperatorId].rewardAddress);
-      expect(shares[0]).to.equal(10n);
-      expect(penalized[0]).to.equal(false);
-    });
-
-    it("Returns correct reward distribution for multiple NOs", async () => {
-      expect(await addNodeOperator(nor, nodeOperatorsManager, NODE_OPERATORS[firstNodeOperatorId])).to.equal(
-        firstNodeOperatorId,
-      );
-      expect(await addNodeOperator(nor, nodeOperatorsManager, NODE_OPERATORS[secondNodeOperatorId])).to.equal(
-        secondNodeOperatorId,
-      );
-      expect(await addNodeOperator(nor, nodeOperatorsManager, NODE_OPERATORS[thirdNodeOperatorId])).to.equal(
-        thirdNodeOperatorId,
-      );
-
-      const nonce = await nor.getNonce();
-      const idsPayload = prepIdsCountsPayload([BigInt(firstNodeOperatorId)], [2n]);
-      await expect(nor.connect(stakingRouter).updateStuckValidatorsCount(idsPayload.operatorIds, idsPayload.keysCounts))
-        .to.emit(nor, "KeysOpIndexSet")
-        .withArgs(nonce + 1n)
-        .to.emit(nor, "NonceChanged")
-        .withArgs(nonce + 1n)
-        .to.emit(nor, "StuckPenaltyStateChanged")
-        .withArgs(firstNodeOperatorId, 2n, 0n, 0n);
-
-      const [recipients, shares, penalized] = await nor.getRewardsDistribution(100n);
-
-      expect(recipients.length).to.equal(2n);
-      expect(shares.length).to.equal(2n);
-      expect(penalized.length).to.equal(2n);
-
-      const firstNOActiveKeys =
-        NODE_OPERATORS[firstNodeOperatorId].depositedSigningKeysCount -
-        NODE_OPERATORS[firstNodeOperatorId].exitedSigningKeysCount;
-      const secondNOActiveKeys =
-        NODE_OPERATORS[secondNodeOperatorId].depositedSigningKeysCount -
-        NODE_OPERATORS[secondNodeOperatorId].exitedSigningKeysCount;
-      const totalActiveKeys = firstNOActiveKeys + secondNOActiveKeys;
-
-      expect(recipients[0]).to.equal(NODE_OPERATORS[firstNodeOperatorId].rewardAddress);
-      expect(shares[0]).to.equal((100n * firstNOActiveKeys) / totalActiveKeys);
-      expect(penalized[0]).to.equal(true);
-
-      expect(recipients[1]).to.equal(NODE_OPERATORS[secondNodeOperatorId].rewardAddress);
-      expect(shares[1]).to.equal((100n * secondNOActiveKeys) / totalActiveKeys);
-      expect(penalized[1]).to.equal(false);
-    });
-  });
->>>>>>> 669d8e57
 });