--- conflicted
+++ resolved
@@ -91,7 +91,6 @@
 
   elRewardsVault = await LidoELRewardsVault.new(pool.address, treasury.address)
 
-<<<<<<< HEAD
   const nodeOperatorsRegistry = await setupNodeOperatorsRegistry(
     dao,
     acl,
@@ -100,15 +99,6 @@
     nodeOperatorsRegistryBase,
     appManager,
     stakingRouter.address
-=======
-  await pool.initialize(
-    depositContractMock.address,
-    oracleMock.address,
-    nodeOperatorRegistry.address,
-    treasury.address,
-    elRewardsVault.address,
-    ZERO_ADDRESS
->>>>>>> 8ea2f320
   )
 
   const wc = '0x'.padEnd(66, '1234')
@@ -134,7 +124,14 @@
     { from: voting }
   )
 
-  await pool.initialize(oracleMock.address, treasury.address, stakingRouter.address, depositSecurityModule.address, elRewardsVault)
+  await pool.initialize(
+    oracleMock.address,
+    treasury.address,
+    stakingRouter.address,
+    depositSecurityModule.address,
+    elRewardsVault.address,
+    ZERO_ADDRESS
+  )
 
   await oracleMock.setPool(pool.address)
   await depositContractMock.reset()
