--- conflicted
+++ resolved
@@ -33,18 +33,11 @@
     "deploy:apm:mainnet": "ENS=0x00000000000C2E074eC69A0dFb2997BA6C7d2e1e DAO_FACTORY=0xb9da44c051c6cc9e04b7e0f95e95d69c6a6d8031 buidler run ./scripts/deploy-apm.js --network mainnet",
     "deploy:tmpl:dev": "ENS=0x5f6f7e8cc7346a11ca2def8f827b7a0b612c56a1 DAO_FACTORY=0x5d94e3e7aec542ab0f9129b9a7badeb5b3ca0f77 MINIME_FACTORY=0xd526b7aba39cccf76422835e7fd5327b98ad73c9 APM=0x1902a0410EFe699487Dd85F12321aD672bE4ada2 buidler run ./scripts/deploy-tmpl.js --network localhost",
     "deploy:dao:dev": "ENS=0x5f6f7e8cc7346a11ca2def8f827b7a0b612c56a1 DEPOSIT_CONTRACT=0x5f4e510503d83bd1a5436bdae2923489da0be454 buidler run ./scripts/deploy-dao.js --network localhost",
-<<<<<<< HEAD
     "deploy:csteth:dev": "ENS=0x5f6f7e8cc7346a11ca2def8f827b7a0b612c56a1 buidler run ./scripts/deploy-csteth.js --network localhost",
-    "deploy:apps:dev": "yarn run deploy:app-depool && yarn run deploy:app-depooloracle && yarn run deploy:app-staking-providers-registry && yarn run deploy:app-steth",
-    "deploy:app-depool": "cd apps/depool && buidler publish patch",
-    "deploy:app-depooloracle": "cd apps/depooloracle && buidler publish patch",
-    "deploy:app-staking-providers-registry": "cd apps/staking-providers-registry && buidler publish patch",
-=======
     "deploy:apps:dev": "yarn run deploy:app-lido && yarn run deploy:app-lidooracle && yarn run deploy:app-node-operators-registry && yarn run deploy:app-steth",
     "deploy:app-lido": "cd apps/lido && buidler publish patch",
     "deploy:app-lidooracle": "cd apps/lidooracle && buidler publish patch",
     "deploy:app-node-operators-registry": "cd apps/node-operators-registry && buidler publish patch",
->>>>>>> 403b05ef
     "deploy:app-steth": "cd apps/steth && buidler publish patch"
   },
   "author": "MixBytes <hello@mixbytes.io>",
