--- conflicted
+++ resolved
@@ -126,20 +126,8 @@
     "@aragon/os": "^4.4.0",
     "@openzeppelin/contracts": "3.4.0",
     "@openzeppelin/contracts-v4.4": "npm:@openzeppelin/contracts@4.4.1",
-<<<<<<< HEAD
-    "@truffle/contract": "^4.2.22",
-    "concurrently": "^6.4.0",
-    "ethereumjs-util": "^7.0.8",
-    "ethers": "^5.1.4",
-    "minimatch": "^6.2.0",
-    "node-gyp": "^8.4.1",
-    "openzeppelin-solidity": "2.0.0",
-    "solhint-plugin-lido": "^0.0.4",
-    "yargs": "^16.0.3"
-=======
     "mocha-param": "^2.0.1",
     "openzeppelin-solidity": "2.0.0"
->>>>>>> 336b6f30
   },
   "overrides": {
     "hardhat-gas-reporter": {
