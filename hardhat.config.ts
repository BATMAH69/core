import path from "node:path";

import "@nomicfoundation/hardhat-chai-matchers";
import "@nomicfoundation/hardhat-toolbox";
import "@typechain/hardhat";

import "solidity-coverage";
import "tsconfig-paths/register";
import "hardhat-tracer";
import "hardhat-watcher";
import "hardhat-ignore-warnings";
<<<<<<< HEAD
=======
import "hardhat-contract-sizer";
>>>>>>> 03571dcb
import { globSync } from "glob";
import { TASK_COMPILE_SOLIDITY_GET_SOURCE_PATHS } from "hardhat/builtin-tasks/task-names";
import { HardhatUserConfig, subtask } from "hardhat/config";

const config: HardhatUserConfig = {
  defaultNetwork: "hardhat",
  solidity: {
    compilers: [
      {
        version: "0.4.24",
        settings: {
          optimizer: {
            enabled: true,
            runs: 200,
          },
          evmVersion: "constantinople",
        },
      },
      {
        version: "0.6.11",
        settings: {
          optimizer: {
            enabled: true,
            runs: 200,
          },
          evmVersion: "istanbul",
        },
      },
      {
        version: "0.6.12",
        settings: {
          optimizer: {
            enabled: true,
            runs: 200,
          },
          evmVersion: "istanbul",
        },
      },
      {
        version: "0.8.9",
        settings: {
          optimizer: {
            enabled: true,
            runs: 200,
          },
          evmVersion: "istanbul",
        },
      },
    ],
  },
  typechain: {
    outDir: "typechain-types",
    target: "ethers-v6",
    alwaysGenerateOverloads: false,
    externalArtifacts: ["externalArtifacts/*.json"],
    dontOverrideCompile: false,
  },
  watcher: {
    test: {
      tasks: [{ command: "test", params: { testFiles: ["{path}"] } }],
      files: ["./test/**/*"],
      clearOnStart: true,
      start: "echo Running tests...",
    },
  },
  warnings: {
<<<<<<< HEAD
    "test/**/*": {
      default: "off",
    },
=======
    "@aragon/**/*": {
      default: "off",
    },
    "contracts/*/test_helpers/**/*": {
      default: "off",
    },
    "contracts/*/mocks/**/*": {
      default: "off",
    },
    "test/*/contracts/**/*": {
      default: "off",
    },
    "contracts/common/interfaces/ILidoLocator.sol": {
      default: "off",
    },
  },
  contractSizer: {
    alphaSort: false,
    disambiguatePaths: false,
    runOnCompile: true,
    strict: true,
    except: ["test_helpers", "template", "mocks", "@aragon", "openzeppelin", "test"],
>>>>>>> 03571dcb
  },
};

// a workaround for having an additional source directory for compilation
// see, https://github.com/NomicFoundation/hardhat/issues/776#issuecomment-1713584386
subtask(TASK_COMPILE_SOLIDITY_GET_SOURCE_PATHS).setAction(async (_, hre, runSuper) => {
  const paths = await runSuper();

  const otherDirectoryGlob = path.join(hre.config.paths.root, "test", "**", "*.sol");
  const otherPaths = globSync(otherDirectoryGlob);

  return [...paths, ...otherPaths];
});

export default config;<|MERGE_RESOLUTION|>--- conflicted
+++ resolved
@@ -9,10 +9,7 @@
 import "hardhat-tracer";
 import "hardhat-watcher";
 import "hardhat-ignore-warnings";
-<<<<<<< HEAD
-=======
 import "hardhat-contract-sizer";
->>>>>>> 03571dcb
 import { globSync } from "glob";
 import { TASK_COMPILE_SOLIDITY_GET_SOURCE_PATHS } from "hardhat/builtin-tasks/task-names";
 import { HardhatUserConfig, subtask } from "hardhat/config";
@@ -79,11 +76,6 @@
     },
   },
   warnings: {
-<<<<<<< HEAD
-    "test/**/*": {
-      default: "off",
-    },
-=======
     "@aragon/**/*": {
       default: "off",
     },
@@ -106,7 +98,6 @@
     runOnCompile: true,
     strict: true,
     except: ["test_helpers", "template", "mocks", "@aragon", "openzeppelin", "test"],
->>>>>>> 03571dcb
   },
 };
 
