# DePool DAO smart contracts

## Development

### Requirements 

* shell - bash or zsh
* docker
* find
* sed
* jq
* curl
* cut
* docker
* node.js v12
* (optional) Lerna


### Installing Aragon & other deps

Installation is local and don't require root privileges.

If you have `lerna` installed globally
```bash
npm run bootstrap
```

otherwise

```bash
npx lerna bootstrap 
```

### Building docker containers

```
docker-compose build --no-cache
```

### Starting & stopping e2e environment

E2E environment consist of two parts: ETH1 related process and ETH 2.0 related process. 

For ETH1 part: Ethereum single node (ganache), IPFS docker containers and Aragon Web App.

For ETH2 part: Beacon chain node, genesis validators machine, and, optionally 2nd and 3rd peer beacon chain nodes.

<<<<<<< HEAD
To start the whole environment, use:
=======
To build and start the whole local environment use:
>>>>>>> 2927bf9c
```bash
./startup.sh
```
then go to [http://localhost:3000/#/depool-dao/](http://localhost:3000/#/depool-dao/) to manage DAO via Aragon Web App

> To save time you can use snapshot with predeployed contracts in ETH1 chain: `./startup.sh -s `  

##### ETH1 part
During script execution, the following will be installed:
- Deposit Contract instance
- each Aragon App instance (contracts: DePool, DePoolOracle and StETH )
- Aragon PM for 'depoolspm.eth'
- DePool DAO template 
- and finally, DePool DAO will be deployed 

To start only ETH1 part use:

```bash
./startup.sh -1
```

##### ETH2 part
To work with ETH2 part, ETH1 part must be running. 

During script execution, the following will happen:
- beacon chain genesis config (Minimal with tunes) will be generated.
- validator's wallet with 4 keys will be generated
- A deposit of 32ETH will be made to Deposit Contract for each validator key.
- Based on the events about the deposit, a genesis block will be created, which including validators.
- ETH2 node with new Genesis block will start 

To reseat and restart only ETH2 part use:

```bash
./startup.sh -r2
```

##### Stop all

To stop use:
> Note: this action permanently deletes all generated data

```bash
./shutdown.sh
```

### DKG
To build DGK container:
 
 * Add your local ssh key to github account
 * run `./dkg.sh`

### Build & test all our apps

Unit tests

```bash
npm run test
```

E2E tests

```bash
./dkg.sh
npm run test:e2e
```

#### Gas meter

In an app folder:

```bash
npm run test:gas
```

#### Generate test coverage report

For all apps, in the repo root:

```bash
npm run test:all:coverage
```

In an app folder:

```bash
npm run test:coverage
```

Test coverage is reported to `coverage.json` and `coverage/index.html` files located
inside each app's folder.

Keep in mind that the code uses `assert`s to check invariants that should always be kept
unless the code is buggy (in contrast to `require` statements which check pre-coditions),
so full branch coverage will never be reported until
[solidity-coverage#219] is implemented.

[solidity-coverage#219]: https://github.com/sc-forks/solidity-coverage/issues/269

### _(deprecated)_ Configuration

Can be specified in a local file `.dev.env`.

For options see [dev.env.default](dev.env.default).

The configuration is read only during new dao deployment.


### _(deprecated)_ New dao creation

```bash
./bin/deploy-dev-contracts.sh
```

The GUI for the created DAO can be accessed at `http://localhost:3000/?#/<dao_address>/`.

Note: `DAO_ID` must be unique in a blockchain.

### Other

To reset the devchain state, stop the processes and use:

```bash
./shutdown.sh && ./startup.sh
```

or to just clean restart

```bash
./startup.sh -r -s
```

You free to mix the keys.
<|MERGE_RESOLUTION|>--- conflicted
+++ resolved
@@ -45,11 +45,7 @@
 
 For ETH2 part: Beacon chain node, genesis validators machine, and, optionally 2nd and 3rd peer beacon chain nodes.
 
-<<<<<<< HEAD
 To start the whole environment, use:
-=======
-To build and start the whole local environment use:
->>>>>>> 2927bf9c
 ```bash
 ./startup.sh
 ```
