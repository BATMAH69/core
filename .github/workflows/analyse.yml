name: Analysis

on: [pull_request]

jobs:
  slither:
    name: Slither
    runs-on: ubuntu-latest

    permissions:
      contents: read
      security-events: write
<<<<<<< HEAD
    steps:
      - name: Checkout repository
        uses: actions/checkout@v4
        with:
          persist-credentials: false

      - name: Setup node.js version
        uses: actions/setup-node@v4
        with:
          node-version: 18
=======

    steps:
      - uses: actions/checkout@v4
>>>>>>> 669d8e57

      - name: Common setup
        uses: ./.github/workflows/setup

      - name: Install poetry
        run: pipx install poetry

      - uses: actions/setup-python@v5
        with:
          python-version: "3.12"
          cache: "poetry"

      - name: Install dependencies
        run: poetry install --no-root

      - name: Versions
        run: >
<<<<<<< HEAD
          curl -sSL https://install.python-poetry.org | python - &&
          poetry install --no-root

      - name: Remove foundry.toml
        run: rm -f foundry.toml
=======
          poetry --version &&
          python --version &&
          echo "slither $(poetry run slither --version)" &&
          poetry run slitherin --version
>>>>>>> 669d8e57

      - name: Run slither
        run: >
          poetry run slither . \
            --no-fail-pedantic \
            --compile-force-framework hardhat \
            --sarif results.sarif \
            --exclude pess-strange-setter,pess-arbitrary-call-calldata-tainted

      - name: Check results.sarif presence
        id: results
        if: always()
        shell: bash
        run: >
          test -f results.sarif &&
          echo 'value=present' >> $GITHUB_OUTPUT ||
          echo 'value=not' >> $GITHUB_OUTPUT

      - name: Upload results.sarif file
        uses: github/codeql-action/upload-sarif@v3
        if: ${{ always() && steps.results.outputs.value == 'present' }}
        with:
          sarif_file: results.sarif<|MERGE_RESOLUTION|>--- conflicted
+++ resolved
@@ -10,22 +10,9 @@
     permissions:
       contents: read
       security-events: write
-<<<<<<< HEAD
-    steps:
-      - name: Checkout repository
-        uses: actions/checkout@v4
-        with:
-          persist-credentials: false
-
-      - name: Setup node.js version
-        uses: actions/setup-node@v4
-        with:
-          node-version: 18
-=======
 
     steps:
       - uses: actions/checkout@v4
->>>>>>> 669d8e57
 
       - name: Common setup
         uses: ./.github/workflows/setup
@@ -43,18 +30,10 @@
 
       - name: Versions
         run: >
-<<<<<<< HEAD
-          curl -sSL https://install.python-poetry.org | python - &&
-          poetry install --no-root
-
-      - name: Remove foundry.toml
-        run: rm -f foundry.toml
-=======
           poetry --version &&
           python --version &&
           echo "slither $(poetry run slither --version)" &&
           poetry run slitherin --version
->>>>>>> 669d8e57
 
       - name: Run slither
         run: >
