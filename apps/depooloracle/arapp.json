{
  "roles": [
    {
      "name": "Add or remove oracle committee members",
      "id": "MANAGE_MEMBERS",
      "params": []
    },
    {
      "name": "Set the number of oracle members required to form a data point",
      "id": "MANAGE_QUORUM",
      "params": []
<<<<<<< HEAD
    },
    {
      "name": "Set the new report interval duration",
      "id": "SET_REPORT_INTERVAL_DURATION",
      "params": []
    },
    {
      "name": "Sets the pool address to notify",
      "id": "SET_POOL",
      "params": []
=======
>>>>>>> 6e6812dd
    }
  ],
  "environments": {
    "default": {
      "registry": "0x5f6f7e8cc7346a11ca2def8f827b7a0b612c56a1",
      "appName": "depooloracle.depoolspm.eth",
      "network": "development"
    },
    "rinkeby": {
      "registry": "0x98df287b6c145399aaa709692c8d308357bc085d",
      "appName": "depooloracle.depoolspm.eth",
      "network": "rinkeby"
    },
    "staging": {
      "registry": "0xfe03625ea880a8cba336f9b5ad6e15b0a3b5a939",
      "appName": "depooloracle.depoolspm.eth",
      "network": "rinkeby"
    },
    "mainnet": {
      "registry": "0x00000000000C2E074eC69A0dFb2997BA6C7d2e1e",
      "appName": "depooloracle.depoolspm.eth",
      "network": "mainnet"
    }
  },
  "appName": "depooloracle.depoolspm.eth",
  "path": "../../contracts/oracle/DePoolOracle.sol"
}<|MERGE_RESOLUTION|>--- conflicted
+++ resolved
@@ -9,19 +9,11 @@
       "name": "Set the number of oracle members required to form a data point",
       "id": "MANAGE_QUORUM",
       "params": []
-<<<<<<< HEAD
     },
     {
       "name": "Set the new report interval duration",
       "id": "SET_REPORT_INTERVAL_DURATION",
       "params": []
-    },
-    {
-      "name": "Sets the pool address to notify",
-      "id": "SET_POOL",
-      "params": []
-=======
->>>>>>> 6e6812dd
     }
   ],
   "environments": {
