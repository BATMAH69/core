--- conflicted
+++ resolved
@@ -8,17 +8,13 @@
     function getStakingRewardsDistribution()
         external
         view
-<<<<<<< HEAD
         returns (
             address[] memory recipients,
-            uint256[] memory moduleIds,
-            uint96[] memory moduleFees,
-            uint96 totalFeee,
+            uint256[] memory stakingModuleIds,
+            uint96[] memory stakingModuleFees,
+            uint96 totalFee,
             uint256 precisionPoints
         );
-=======
-        returns (address[] memory recipients, uint96[] memory stakingModuleFees, uint96 totalFeee, uint256 precisionPoints);
->>>>>>> a9bbd4ec
 
     function deposit(uint256 maxDepositsCount, uint256 stakingModuleId, bytes calldata depositCalldata) external payable returns (uint256);
 
@@ -45,9 +41,9 @@
         uint24 id;
         /// @notice address of staking module
         address stakingModuleAddress;
-        /// @notice rewarf fee of the staking module
+        /// @notice part of the fee taken from staking rewards that goes to the staking module
         uint16 stakingModuleFee;
-        /// @notice treasury fee
+        /// @notice part of the fee taken from staking rewards that goes to the treasury
         uint16 treasuryFee;
         /// @notice target percent of total keys in protocol, in BP
         uint16 targetShare;
@@ -75,13 +71,9 @@
 
     function updateStakingModule(uint256 _stakingModuleId, uint16 _targetShare, uint16 _stakingModuleFee, uint16 _treasuryFee) external;
 
-<<<<<<< HEAD
     function reportRewardsMinted(uint256[] calldata _stakingModuleIds, uint256[] calldata _totalShares) external;
 
-    function getStakingModule(uint24 _stakingModuleId) external view returns (StakingModule memory);
-=======
     function getStakingModule(uint256 _stakingModuleId) external view returns (StakingModule memory);
->>>>>>> a9bbd4ec
 
     function getStakingModulesCount() external view returns (uint256);
 
