--- conflicted
+++ resolved
@@ -45,7 +45,6 @@
     function getValidatorsReport(uint256 _nodeOperatorId)
         external
         view
-<<<<<<< HEAD
         returns (ValidatorsReport memory report);
 
     /// @notice Returns a counter that MUST change its value whenever the deposit data set changes.
@@ -53,20 +52,6 @@
     ///     1. a node operator's deposit data is added
     ///     2. a node operator's deposit data is removed
     ///     3. a node operator's ready-to-deposit data size is changed
-=======
-        returns (
-            uint256 exitedValidatorsCount,
-            uint256 activeValidatorsKeysCount,
-            uint256 readyToDepositValidatorsKeysCount
-        );
-
-    function getTotalExitedValidatorsCount() external view returns (uint256);
-
-    /// @notice Returns a counter that MUST change it's value when any of the following happens:
-    ///     1. a node operator's key(s) is added
-    ///     2. a node operator's key(s) is removed
-    ///     3. a node operator's ready to deposit keys count is changed
->>>>>>> ef1d303c
     ///     4. a node operator was activated/deactivated
     ///     5. a node operator's deposit data is used for the deposit
     ///     Note: Depending on the StakingModule implementation above list might be extended
@@ -107,20 +92,11 @@
 
     /// @notice Updates the number of the validators in the EXITED state for node operator with given id
     /// @param _nodeOperatorId Id of the node operator
-<<<<<<< HEAD
     /// @param _exitedValidatorsCount New number of EXITED validators of the node operator
-    /// @return number of exited validators across all node operators
     function updateExitedValidatorsCount(
         uint256 _nodeOperatorId,
         uint256 _exitedValidatorsCount
-    ) external returns (uint256);
-=======
-    /// @param _exitedValidatorKeysCount New number of EXITED validators of the node operator
-    function updateExitedValidatorsKeysCount(
-        uint256 _nodeOperatorId,
-        uint256 _exitedValidatorKeysCount
     ) external;
->>>>>>> ef1d303c
 
     /// @notice Updates the number of the refunded validators for node operator with the given id
     /// @param _nodeOperatorId Id of the node operator
@@ -143,7 +119,6 @@
     /// @param _calldata Staking module defined data encoded as bytes
     /// @return depositsCount Actual deposits count might be done with returned data
     /// @return publicKeys Batch of the concatenated public validators keys
-<<<<<<< HEAD
     /// @return signatures Batch of the concatenated deposit signatures for returned public keys
     function obtainDepositData(uint256 _depositsCount, bytes calldata _calldata) external returns (
         uint256 depositsCount,
@@ -161,20 +136,4 @@
 
     /// @dev Event to be emitted on StakingModule's nonce change
     event NonceChanged(uint256 nonce);
-=======
-    /// @return signatures Batch of the concatenated signatures for returned public keys
-    function requestValidatorsKeysForDeposits(uint256 _keysCount, bytes calldata _calldata)
-        external
-        returns (
-            uint256 returnedKeysCount,
-            bytes memory publicKeys,
-            bytes memory signatures
-        );
-
-    // function updateStuckValidatorsKeysCount(uint256 nodeOperatorId, uint64 stuckSigningKeysCount) external;
-
-    event ValidatorsKeysNonceChanged(uint256 validatorsKeysNonce);
-    event UnusedValidatorsKeysTrimmed(uint256 indexed nodeOperatorId, uint256 trimmedKeysCount);
-    event RefundedValidatorsCountChanged(uint256 indexed nodeOperatorId, uint256 refundedValidatorsCount);
->>>>>>> ef1d303c
 }