--- conflicted
+++ resolved
@@ -291,7 +291,6 @@
         /// order. Each count is a 16-byte uint, counts are packed tightly. Thus,
         /// byteLength(stuckValidatorsCounts) = nodeOpsCount * 16.
         ///
-<<<<<<< HEAD
         /// nodeOpsCount must not be greater than maxAccountingExtraDataListItemsCount specified
         /// in OracleReportSanityChecker contract. If a staking module has more node operators
         /// with total stuck validators counts changed compared to the staking module smart contract
@@ -300,15 +299,6 @@
         ///
         /// Item sorting key is a compound key consisting of the module id and the first reported
         /// node operator's id:
-=======
-        /// nodeOpsCount must not be greater than maxExtraDataListItemsCount. If a staking module
-        /// has more node operators with total stuck validators counts changed compared to the
-        /// staking module smart contract storage (as observed at the reference slot), reporting for
-        /// that module should be split into multiple items.
-        ///
-        /// Item sorting key is a compound key consisting of the module id and the first reported
-        /// node opertator's id:
->>>>>>> 054e40f7
         ///
         /// itemSortingKey = (moduleId, nodeOperatorIds[0:8])
         ///
