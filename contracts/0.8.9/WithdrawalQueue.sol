--- conflicted
+++ resolved
@@ -91,7 +91,6 @@
 
     /// @notice Pause withdrawal requests placement and finalization. Claiming finalized requests will still be available
     /// @param _duration pause duration, seconds (use `PAUSE_INFINITELY` for unlimited)
-<<<<<<< HEAD
     /// @dev Reverts with `ResumedExpected()` if contract is already paused
     /// @dev Reverts with `AccessControl:...` reason if sender has no `PAUSE_ROLE`
     /// @dev Reverts with `ZeroPauseDuration()` if zero duration is passed
@@ -102,13 +101,10 @@
     /// @notice Pause withdrawal requests placement and finalization. Claiming finalized requests will still be available
     /// @param _resumeSince the first second to resume since
     /// @dev Reverts with `ResumeSinceInPast()` if the timestamp is in the past
+    /// @dev Reverts with `AccessControl:...` reason if sender has no `PAUSE_ROLE`
+    /// @dev Reverts with `ResumedExpected()` if contract is already paused
     function pauseUntil(uint256 _resumeSince) external onlyRole(PAUSE_ROLE) {
         _pauseUntil(_resumeSince);
-=======
-    function pause(uint256 _duration) external {
-        _checkRole(PAUSE_ROLE, msg.sender);
-        _pause(_duration);
->>>>>>> afbb4df9
     }
 
     /// @notice Request the sequence of stETH withdrawals according to passed `withdrawalRequestInputs` data
