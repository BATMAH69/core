// SPDX-FileCopyrightText: 2022 Lido <info@lido.fi>
// SPDX-License-Identifier: GPL-3.0
pragma solidity 0.8.9;

import { ERC165Checker } from "@openzeppelin/contracts-v4.4/utils/introspection/ERC165Checker.sol";
import { AccessControlEnumerable } from "@openzeppelin/contracts-v4.4/access/AccessControlEnumerable.sol";

import "./CommitteeQuorum.sol";
import "./ReportEpochChecker.sol";
import "./interfaces/IBeaconReportReceiver.sol";

interface INodeOperatorsRegistry {
    /**
      * @notice Report `_stoppedIncrement` more stopped validators of the node operator #`_id`
      */
    function reportStoppedValidators(uint256 _id, uint64 _stoppedIncrement) external;
}

/**
 * @notice Part of Lido interface required for `LidoOracleNew` to work
 */
interface ILido {
    function totalSupply() external returns (uint256);

    function getTotalShares() external returns (uint256);

    function handleOracleReport(uint256, uint256, uint256, uint256, uint256[] calldata, uint256[] calldata) external;
}

/**
 * @notice Part of StakingModule interface required for `LidoOracleNew` to work
 */
interface IStakingModule {
    function updateExitedValidatorsKeysCount(uint256 _nodeOperatorId, uint256 _exitedValidatorsKeysCount) external;
}

/**
 * @title Implementation of an ETH 2.0 -> ETH oracle
 *
 * The goal of the oracle is to inform other parts of the system about balances controlled by the
 * DAO on the ETH 2.0 side. The balances can go up because of reward accumulation and can go down
 * because of slashing.
 *
 * The timeline is divided into consecutive frames. Every oracle member may push its report once
 * per frame. When the equal reports reach the configurable 'quorum' value, this frame is
 * considered finalized and the resulting report is pushed to Lido.
 *
 * Not all frames may come to a quorum. Oracles may report only to the first epoch of the frame and
 * only if no quorum is reached for this epoch yet.
 */
contract LidoOracleNew is CommitteeQuorum, AccessControlEnumerable, ReportEpochChecker {
    using ERC165Checker for address;
    using UnstructuredStorage for bytes32;

    event AllowedBeaconBalanceAnnualRelativeIncreaseSet(uint256 value);
    event AllowedBeaconBalanceRelativeDecreaseSet(uint256 value);
    event BeaconReportReceiverSet(address callback);

    event ConsensusDataDelivered(
        uint256 indexed epochId,
        uint256 beaconBalance,
        uint256 beaconValidators,
        uint256 withdrawalVaultBalance,
        uint256[] requestIdToFinalizeUpTo,
        uint256[] finalizationShareRates
    );

    event PostTotalShares(
         uint256 postTotalPooledEther,
         uint256 preTotalPooledEther,
         uint256 timeElapsed,
         uint256 totalShares
    );

    event ContractVersionSet(uint256 version);


    struct Report {
        // Consensus info
        uint256 epochId;
        // CL values
        uint256 beaconValidators;
        uint64 beaconBalanceGwei;
        address[] stakingModules;
        uint256[] nodeOperatorsWithExitedValidators;
        uint256[] exitedValidatorsNumbers;
        // EL values
        uint256 withdrawalVaultBalance;
        // decision
<<<<<<< HEAD
        uint256 newBufferedEtherReserveAmount;
=======
        uint256 withdrawalsReserveAmount;
>>>>>>> 56800245
        uint256[] requestIdToFinalizeUpTo;
        uint256[] finalizationShareRates;
        bool bunkerModeFlag; // todo: to be utilized later
    }

    /// ACL
    bytes32 constant public MANAGE_MEMBERS_ROLE = keccak256("MANAGE_MEMBERS_ROLE");
    bytes32 constant public MANAGE_QUORUM_ROLE = keccak256("MANAGE_QUORUM_ROLE");
    bytes32 constant public SET_BEACON_SPEC_ROLE = keccak256("SET_BEACON_SPEC_ROLE");
    bytes32 constant public SET_REPORT_BOUNDARIES_ROLE = keccak256("SET_REPORT_BOUNDARIES_ROLE");
    bytes32 constant public SET_BEACON_REPORT_RECEIVER_ROLE = keccak256("SET_BEACON_REPORT_RECEIVER_ROLE");

    /// Eth1 denomination is 18 digits, while Eth2 has 9 digits. Because we work with Eth2
    /// balances and to support old interfaces expecting eth1 format, we multiply by this
    /// coefficient.
    uint128 internal constant DENOMINATION_OFFSET = 1e9;

    /// Historic data about 2 last completed reports and their times
    bytes32 internal constant POST_COMPLETED_TOTAL_POOLED_ETHER_POSITION = keccak256("lido.LidoOracle.postCompletedTotalPooledEther");
    bytes32 internal constant PRE_COMPLETED_TOTAL_POOLED_ETHER_POSITION = keccak256("lido.LidoOracle.preCompletedTotalPooledEther");
    bytes32 internal constant LAST_COMPLETED_EPOCH_ID_POSITION = keccak256("lido.LidoOracle.lastCompletedEpochId");
    bytes32 internal constant TIME_ELAPSED_POSITION = keccak256("lido.LidoOracle.timeElapsed");

    /// Address of the Lido contract
    bytes32 internal constant LIDO_POSITION = keccak256("lido.LidoOracle.lido");

    /// Version of the initialized contract data
    /// NB: Contract versioning starts from 1.
    /// The version stored in CONTRACT_VERSION_POSITION equals to
    /// - 0 right after deployment when no initializer is invoked yet
    /// - N after calling initialize() during deployment from scratch, where N is the current contract version
    /// - N after upgrading contract from the previous version (after calling finalize_vN())
    bytes32 internal constant CONTRACT_VERSION_POSITION = keccak256("lido.LidoOracle.contractVersion");

    /// Receiver address to be called when the report is pushed to Lido
    bytes32 internal constant BEACON_REPORT_RECEIVER_POSITION = keccak256("lido.LidoOracle.beaconReportReceiver");

    /// Upper bound of the reported balance possible increase in APR, controlled by the governance
    bytes32 internal constant ALLOWED_BEACON_BALANCE_ANNUAL_RELATIVE_INCREASE_POSITION =
        keccak256("lido.LidoOracle.allowedBeaconBalanceAnnualRelativeIncrease");

    /// Lower bound of the reported balance possible decrease, controlled by the governance
    ///
    /// @notice When slashing happens, the balance may decrease at a much faster pace. Slashing are
    /// one-time events that decrease the balance a fair amount - a few percent at a time in a
    /// realistic scenario. Thus, instead of sanity check for an APR, we check if the plain relative
    /// decrease is within bounds.  Note that it's not annual value, its just one-jump value.
    bytes32 internal constant ALLOWED_BEACON_BALANCE_RELATIVE_DECREASE_POSITION =
        keccak256("lido.LidoOracle.allowedBeaconBalanceDecrease");


    ///! STRUCTURED STORAGE OF THE CONTRACT
    ///! Inherited from CommitteeQuorum:
    ///! SLOT 0: address[] members
    ///! SLOT 1: bytes[] distinctReportHashes
    ///! SLOT 2: bytes32[] distinctReportCounters
    ///! Inherited from AccessControlEnumerable:
    ///! SLOT 3: mapping(bytes32 => RoleData) _roles
    ///! SLOT 4: mapping(bytes32 => EnumerableSet.AddressSet) _roleMembers


    /**
     * @notice Initialize the contract (version 3 for now) from scratch
     * @dev For details see https://github.com/lidofinance/lido-improvement-proposals/blob/develop/LIPS/lip-10.md
     * @param _admin Admin which can modify OpenZeppelin role holders
     * @param _lido Address of Lido contract
     * @param _epochsPerFrame Number of epochs per frame
     * @param _slotsPerEpoch Number of slots per epoch
     * @param _secondsPerSlot Number of seconds per slot
     * @param _genesisTime Genesis time
     * @param _allowedBeaconBalanceAnnualRelativeIncrease Allowed beacon balance annual relative increase (e.g. 1000 means 10% increase)
     * @param _allowedBeaconBalanceRelativeDecrease Allowed beacon balance instantaneous decrease (e.g. 500 means 5% decrease)
     */
    function initialize(
        address _admin,
        address _lido,
        uint64 _epochsPerFrame,
        uint64 _slotsPerEpoch,
        uint64 _secondsPerSlot,
        uint64 _genesisTime,
        uint256 _allowedBeaconBalanceAnnualRelativeIncrease,
        uint256 _allowedBeaconBalanceRelativeDecrease
    )
        external
    {
        assert(1 == ((1 << (MAX_MEMBERS - 1)) >> (MAX_MEMBERS - 1)));  // static assert

        // We consider storage state right after deployment (no initialize() called yet) as version 0

        // Initializations for v0 --> v1
        if (CONTRACT_VERSION_POSITION.getStorageUint256() != 0) {
            revert CanInitializeOnlyOnZeroVersion();
        }
        if (_admin == address(0)) { revert ZeroAdminAddress(); }

        CONTRACT_VERSION_POSITION.setStorageUint256(1);
        emit ContractVersionSet(1);

        _grantRole(DEFAULT_ADMIN_ROLE, _admin);

        LIDO_POSITION.setStorageAddress(_lido);

        _setQuorum(1);

        ALLOWED_BEACON_BALANCE_ANNUAL_RELATIVE_INCREASE_POSITION
            .setStorageUint256(_allowedBeaconBalanceAnnualRelativeIncrease);
        emit AllowedBeaconBalanceAnnualRelativeIncreaseSet(_allowedBeaconBalanceAnnualRelativeIncrease);

        ALLOWED_BEACON_BALANCE_RELATIVE_DECREASE_POSITION
            .setStorageUint256(_allowedBeaconBalanceRelativeDecrease);
        emit AllowedBeaconBalanceRelativeDecreaseSet(_allowedBeaconBalanceRelativeDecrease);

        _setBeaconSpec(_epochsPerFrame, _slotsPerEpoch, _secondsPerSlot, _genesisTime);

        // set expected epoch to the first epoch for the next frame
        _setExpectedEpochToFirstOfNextFrame();
    }

    /**
     * @notice Return the Lido contract address
     */
    function getLido() public view returns (ILido) {
        return ILido(LIDO_POSITION.getStorageAddress());
    }

    /**
     * @notice Return the upper bound of the reported balance possible increase in APR
     */
    function getAllowedBeaconBalanceAnnualRelativeIncrease() external view returns (uint256) {
        return ALLOWED_BEACON_BALANCE_ANNUAL_RELATIVE_INCREASE_POSITION.getStorageUint256();
    }

    /**
     * @notice Return the lower bound of the reported balance possible decrease
     */
    function getAllowedBeaconBalanceRelativeDecrease() external view returns (uint256) {
        return ALLOWED_BEACON_BALANCE_RELATIVE_DECREASE_POSITION.getStorageUint256();
    }

    /**
     * @notice Set the upper bound of the reported balance possible increase in APR to `_value`
     */
    function setAllowedBeaconBalanceAnnualRelativeIncrease(uint256 _value)
        external onlyRole(SET_BEACON_REPORT_RECEIVER_ROLE)
    {
        ALLOWED_BEACON_BALANCE_ANNUAL_RELATIVE_INCREASE_POSITION.setStorageUint256(_value);
        emit AllowedBeaconBalanceAnnualRelativeIncreaseSet(_value);
    }

    /**
     * @notice Set the lower bound of the reported balance possible decrease to `_value`
     */
    function setAllowedBeaconBalanceRelativeDecrease(uint256 _value)
        external onlyRole(SET_REPORT_BOUNDARIES_ROLE)
    {
        ALLOWED_BEACON_BALANCE_RELATIVE_DECREASE_POSITION.setStorageUint256(_value);
        emit AllowedBeaconBalanceRelativeDecreaseSet(_value);
    }

    /**
     * @notice Return the receiver contract address to be called when the report is pushed to Lido
     */
    function getBeaconReportReceiver() external view returns (address) {
        return BEACON_REPORT_RECEIVER_POSITION.getStorageAddress();
    }

    /**
     * @notice Return the current reporting array element with index `_index`
     */
    function getMemberReportHash(uint256 _index)
        external
        view
        returns (
            bytes32 reportHash
        )
    {
        reportHash = distinctReportHashes[_index];
    }

    /**
     * @notice Set the receiver contract address to `_address` to be called when the report is pushed
     * @dev Specify 0 to disable this functionality
     */
    function setBeaconReportReceiver(address _address)
        external onlyRole(SET_BEACON_REPORT_RECEIVER_ROLE)
    {
        if(_address != address(0)) {
            IBeaconReportReceiver iBeacon;
            if (!_address.supportsInterface(iBeacon.processLidoOracleReport.selector)) {
                revert BadBeaconReportReceiver();
            }
        }

        BEACON_REPORT_RECEIVER_POSITION.setStorageAddress(_address);
        emit BeaconReportReceiverSet(_address);
    }

    /**
     * @notice Return the initialized version of this contract starting from 0
     */
    function getVersion() external view returns (uint256) {
        return CONTRACT_VERSION_POSITION.getStorageUint256();
    }

    /**
     * @notice Report beacon balance and its change during the last frame
     */
    function getLastCompletedReportDelta()
        external
        view
        returns (
            uint256 postTotalPooledEther,
            uint256 preTotalPooledEther,
            uint256 timeElapsed
        )
    {
        postTotalPooledEther = POST_COMPLETED_TOTAL_POOLED_ETHER_POSITION.getStorageUint256();
        preTotalPooledEther = PRE_COMPLETED_TOTAL_POOLED_ETHER_POSITION.getStorageUint256();
        timeElapsed = TIME_ELAPSED_POSITION.getStorageUint256();
    }

    /**
     * @notice Return last completed epoch
     */
    function getLastCompletedEpochId() external view returns (uint256) {
        return LAST_COMPLETED_EPOCH_ID_POSITION.getStorageUint256();
    }

    /**
     * @notice Add `_member` to the oracle member committee list
     */
    function addOracleMember(address _member)
        external onlyRole(MANAGE_MEMBERS_ROLE)
    {
        _addOracleMember(_member);
    }

    /**
     * @notice Remove '_member` from the oracle member committee list
     */
    function removeOracleMember(address _member)
        external onlyRole(MANAGE_MEMBERS_ROLE)
    {
        _removeOracleMember(_member);
    }

    function handleCommitteeMemberReport(
        uint256 _epochId,
        bytes32 _reportHash
    ) external {
        BeaconSpec memory beaconSpec = _getBeaconSpec();
        bool hasEpochAdvanced = _validateAndUpdateExpectedEpoch(_epochId, beaconSpec);
        if (hasEpochAdvanced) {
            _clearReporting();
        }

        _handleMemberReport(msg.sender, _epochId, _reportHash);
    }

    function handleReportData(
        Report calldata _report
    ) external {
        bytes32 reportHash = keccak256(abi.encode(_report));

        _checkOnDataDelivery(reportHash, _report.epochId, EXPECTED_EPOCH_ID_POSITION.getStorageUint256());
        _handleConsensusReport(_report);
    }

    /**
     * @notice Set the number of exactly the same reports needed to finalize the epoch to `_quorum`
     */
    function updateQuorum(uint256 _quorum)
        external onlyRole(MANAGE_QUORUM_ROLE)
    {
        _updateQuorum(_quorum, _getCurrentEpochId(_getBeaconSpec()));
    }

    /**
     * @notice Update beacon specification data
     */
    function setBeaconSpec(
        uint64 _epochsPerFrame,
        uint64 _slotsPerEpoch,
        uint64 _secondsPerSlot,
        uint64 _genesisTime
    )
        external onlyRole(SET_BEACON_SPEC_ROLE)
    {
        _setBeaconSpec(
            _epochsPerFrame,
            _slotsPerEpoch,
            _secondsPerSlot,
            _genesisTime
        );
    }


    /**
     * @notice Super admin has all roles (can change committee members etc)
     */
    function testnet_setAdmin(address _newAdmin)
        external onlyRole(DEFAULT_ADMIN_ROLE)
    {
        // TODO: remove this temporary function
        _grantRole(DEFAULT_ADMIN_ROLE, _newAdmin);
        _revokeRole(DEFAULT_ADMIN_ROLE, msg.sender);
    }


    function testnet_addAdmin(address _newAdmin)
        external onlyRole(DEFAULT_ADMIN_ROLE)
    {
        // TODO: remove this temporary function
        _grantRole(DEFAULT_ADMIN_ROLE, _newAdmin);
    }


    function testnet_assignAllNonAdminRolesTo(address _rolesHolder)
        external onlyRole(DEFAULT_ADMIN_ROLE)
    {
        // TODO: remove this temporary function
        _grantRole(MANAGE_MEMBERS_ROLE, _rolesHolder);
        _grantRole(MANAGE_QUORUM_ROLE, _rolesHolder);
        _grantRole(SET_BEACON_SPEC_ROLE, _rolesHolder);
        _grantRole(SET_REPORT_BOUNDARIES_ROLE, _rolesHolder);
        _grantRole(SET_BEACON_REPORT_RECEIVER_ROLE, _rolesHolder);
    }

    function testnet_setLido(address _newLido) external {
        // TODO: remove this temporary function
        LIDO_POSITION.setStorageAddress(_newLido);
    }

    function _handleConsensusReport(
        Report memory _report
    )
        internal
    {
        BeaconSpec memory beaconSpec = _getBeaconSpec();
        uint128 beaconBalance = DENOMINATION_OFFSET * uint128(_report.beaconBalanceGwei);

        // TODO: maybe add additional report validity sanity checks

        emit ConsensusDataDelivered(
            _report.epochId,
            beaconBalance,
            _report.beaconValidators,
            _report.withdrawalVaultBalance,
            _report.requestIdToFinalizeUpTo,
            _report.finalizationShareRates
        );

        // now this frame is completed, so the expected epoch should be advanced to the first epoch
        // of the next frame
        _advanceExpectedEpoch(_report.epochId + beaconSpec.epochsPerFrame);
        _clearReporting();

        for (uint256 i = 0; i < _report.stakingModules.length; ++i) {
            IStakingModule stakingModule = IStakingModule(_report.stakingModules[i]);
            stakingModule.updateExitedValidatorsKeysCount(
                _report.nodeOperatorsWithExitedValidators[i],
                _report.exitedValidatorsNumbers[i]
            );
        }

        // report to the Lido and collect stats
        ILido lido = getLido();
        uint256 prevTotalPooledEther = lido.totalSupply();

        lido.handleOracleReport(
            _report.beaconValidators,
            beaconBalance,
            _report.withdrawalVaultBalance,
<<<<<<< HEAD
            _report.newBufferedEtherReserveAmount,
=======
            _report.withdrawalsReserveAmount,
>>>>>>> 56800245
            _report.requestIdToFinalizeUpTo,
            _report.finalizationShareRates
        );
        uint256 postTotalPooledEther = lido.totalSupply();

        _doWorkAfterReportingToLido(
            prevTotalPooledEther,
            postTotalPooledEther,
            _report.epochId,
            beaconSpec
        );
    }


    function _doWorkAfterReportingToLido(
        uint256 _prevTotalPooledEther,
        uint256 _postTotalPooledEther,
        uint256 _epochId,
        BeaconSpec memory _beaconSpec
    ) internal {
        PRE_COMPLETED_TOTAL_POOLED_ETHER_POSITION.setStorageUint256(_prevTotalPooledEther);
        POST_COMPLETED_TOTAL_POOLED_ETHER_POSITION.setStorageUint256(_postTotalPooledEther);
        uint256 timeElapsed = (_epochId - LAST_COMPLETED_EPOCH_ID_POSITION.getStorageUint256()) *
            _beaconSpec.slotsPerEpoch * _beaconSpec.secondsPerSlot;
        TIME_ELAPSED_POSITION.setStorageUint256(timeElapsed);
        LAST_COMPLETED_EPOCH_ID_POSITION.setStorageUint256(_epochId);

        // rollback on boundaries violation
        _reportSanityChecks(_postTotalPooledEther, _prevTotalPooledEther, timeElapsed);

        // emit detailed statistics and call the quorum delegate with this data
        emit PostTotalShares(_postTotalPooledEther, _prevTotalPooledEther, timeElapsed, getLido().getTotalShares());
        IBeaconReportReceiver receiver = IBeaconReportReceiver(BEACON_REPORT_RECEIVER_POSITION.getStorageAddress());
        if (address(receiver) != address(0)) {
            receiver.processLidoOracleReport(_postTotalPooledEther, _prevTotalPooledEther, timeElapsed);
        }
    }

    /**
     * @notice Performs logical consistency check of the Lido changes as the result of reports push
     * @dev To make oracles less dangerous, we limit rewards report by 10% _annual_ increase and 5%
     * _instant_ decrease in stake, with both values configurable by the governance in case of
     * extremely unusual circumstances.
     **/
    function _reportSanityChecks(
        uint256 _postTotalPooledEther,
        uint256 _preTotalPooledEther,
        uint256 _timeElapsed)
        internal
        view
    {
        // TODO: update sanity checks

        if (_postTotalPooledEther >= _preTotalPooledEther) {
            // increase                 = _postTotalPooledEther - _preTotalPooledEther,
            // relativeIncrease         = increase / _preTotalPooledEther,
            // annualRelativeIncrease   = relativeIncrease / (timeElapsed / 365 days),
            // annualRelativeIncreaseBp = annualRelativeIncrease * 10000, in basis points 0.01% (1e-4)
            uint256 allowedAnnualRelativeIncreaseBp =
                ALLOWED_BEACON_BALANCE_ANNUAL_RELATIVE_INCREASE_POSITION.getStorageUint256();
            // check that annualRelativeIncreaseBp <= allowedAnnualRelativeIncreaseBp
            if (uint256(10000 * 365 days) * (_postTotalPooledEther - _preTotalPooledEther) >
                allowedAnnualRelativeIncreaseBp * _preTotalPooledEther * _timeElapsed)
            {
                revert AllowedBeaconBalanceIncreaseExceeded();
            }
        } else {
            // decrease           = _preTotalPooledEther - _postTotalPooledEther
            // relativeDecrease   = decrease / _preTotalPooledEther
            // relativeDecreaseBp = relativeDecrease * 10000, in basis points 0.01% (1e-4)
            uint256 allowedRelativeDecreaseBp =
                ALLOWED_BEACON_BALANCE_RELATIVE_DECREASE_POSITION.getStorageUint256();
            // check that relativeDecreaseBp <= allowedRelativeDecreaseBp
            if (uint256(10000) * (_preTotalPooledEther - _postTotalPooledEther) >
                allowedRelativeDecreaseBp * _preTotalPooledEther)
            {
                revert AllowedBeaconBalanceDecreaseExceeded();
            }
        }
    }

    error CanInitializeOnlyOnZeroVersion();
    error ZeroAdminAddress();
    error InvalidReportFormat();
    error BadBeaconReportReceiver();
    error AllowedBeaconBalanceIncreaseExceeded();
    error AllowedBeaconBalanceDecreaseExceeded();
}<|MERGE_RESOLUTION|>--- conflicted
+++ resolved
@@ -87,11 +87,7 @@
         // EL values
         uint256 withdrawalVaultBalance;
         // decision
-<<<<<<< HEAD
         uint256 newBufferedEtherReserveAmount;
-=======
-        uint256 withdrawalsReserveAmount;
->>>>>>> 56800245
         uint256[] requestIdToFinalizeUpTo;
         uint256[] finalizationShareRates;
         bool bunkerModeFlag; // todo: to be utilized later
@@ -465,11 +461,7 @@
             _report.beaconValidators,
             beaconBalance,
             _report.withdrawalVaultBalance,
-<<<<<<< HEAD
             _report.newBufferedEtherReserveAmount,
-=======
-            _report.withdrawalsReserveAmount,
->>>>>>> 56800245
             _report.requestIdToFinalizeUpTo,
             _report.finalizationShareRates
         );
