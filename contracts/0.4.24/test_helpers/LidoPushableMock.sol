// SPDX-FileCopyrightText: 2020 Lido <info@lido.fi>

// SPDX-License-Identifier: GPL-3.0

pragma solidity 0.4.24;

import "../Lido.sol";
import "./VaultMock.sol";

/**
 * @dev Mock for unit-testing handleOracleReport and how reward get calculated
 */
contract LidoPushableMock is Lido {
    uint256 public totalRewards;
    bool public distributeFeeCalled;

<<<<<<< HEAD
=======
    function initialize(
        IDepositContract depositContract,
        address _oracle,
        INodeOperatorsRegistry _operators
    ) public {
        super.initialize(depositContract, _oracle, _operators, new VaultMock(), address(0), address(0));

        _resume();
    }

>>>>>>> 8ea2f320
    function initialize(address _oracle) public onlyInit {
        _setProtocolContracts(_oracle, _oracle, address(0), address(0));
        _resume();
        initialized();
    }

    function setDepositedValidators(uint256 _depositedValidators) public {
        DEPOSITED_VALIDATORS_POSITION.setStorageUint256(_depositedValidators);
    }

    function setBeaconBalance(uint256 _beaconBalance) public {
        BEACON_BALANCE_POSITION.setStorageUint256(_beaconBalance);
    }

    // value sent to this function becomes buffered
    function setBufferedEther() public payable {
        BUFFERED_ETHER_POSITION.setStorageUint256(msg.value);
    }

    function setBeaconValidators(uint256 _beaconValidators) public {
        BEACON_VALIDATORS_POSITION.setStorageUint256(_beaconValidators);
    }

    function setTotalShares(uint256 _totalShares) public {
        TOTAL_SHARES_POSITION.setStorageUint256(_totalShares);
    }

    function resetDistributeFee() public {
        totalRewards = 0;
        distributeFeeCalled = false;
    }

    function getWithdrawalCredentials() public view returns (bytes32) {
        IStakingRouter stakingRouter = getStakingRouter();
        if (address(stakingRouter) != address(0)) {
            return stakingRouter.getWithdrawalCredentials();
        }
        return bytes32(0);
    }

    function _distributeFee(uint256 _totalRewards) internal {
        totalRewards = _totalRewards;
        distributeFeeCalled = true;
    }
}<|MERGE_RESOLUTION|>--- conflicted
+++ resolved
@@ -14,19 +14,6 @@
     uint256 public totalRewards;
     bool public distributeFeeCalled;
 
-<<<<<<< HEAD
-=======
-    function initialize(
-        IDepositContract depositContract,
-        address _oracle,
-        INodeOperatorsRegistry _operators
-    ) public {
-        super.initialize(depositContract, _oracle, _operators, new VaultMock(), address(0), address(0));
-
-        _resume();
-    }
-
->>>>>>> 8ea2f320
     function initialize(address _oracle) public onlyInit {
         _setProtocolContracts(_oracle, _oracle, address(0), address(0));
         _resume();
