--- conflicted
+++ resolved
@@ -50,13 +50,8 @@
         uint256 value
     );
 
-<<<<<<< HEAD
-    function initialize(address _pool) public onlyInit {
-        dePool = IDePool(_pool);
-=======
-    function initialize(ILido _lido) public onlyInit {
-        lido = _lido;
->>>>>>> 004295cf
+    function initialize(address _lido) public onlyInit {
+        lido = ILido(_lido);
         initialized();
     }
 
