// SPDX-FileCopyrightText: 2023 Lido <info@lido.fi>
// SPDX-License-Identifier: GPL-3.0

// See contracts/COMPILERS.md
pragma solidity 0.4.24;

import {AragonApp} from "@aragon/os/contracts/apps/AragonApp.sol";
import {SafeMath} from "@aragon/os/contracts/lib/math/SafeMath.sol";
import {SafeMath64} from "@aragon/os/contracts/lib/math/SafeMath64.sol";
import {UnstructuredStorage} from "@aragon/os/contracts/common/UnstructuredStorage.sol";

import {Math256} from "../../common/lib/Math256.sol";
import {MinFirstAllocationStrategy} from "../../common/lib/MinFirstAllocationStrategy.sol";
import {ILidoLocator} from "../../common/interfaces/ILidoLocator.sol";
import {IBurner} from "../../common/interfaces/IBurner.sol";
import {SigningKeys} from "../lib/SigningKeys.sol";
import {Packed64x4} from "../lib/Packed64x4.sol";
import {Versioned} from "../utils/Versioned.sol";

interface IStETH {
    function sharesOf(address _account) external view returns (uint256);
    function transferShares(address _recipient, uint256 _sharesAmount) external returns (uint256);
    function approve(address _spender, uint256 _amount) external returns (bool);
}

/// @title Node Operator registry
/// @notice Node Operator registry manages signing keys and other node operator data.
/// @dev Must implement the full version of IStakingModule interface, not only the one declared locally.
///      It's also responsible for distributing rewards to node operators.
/// NOTE: the code below assumes moderate amount of node operators, i.e. up to `MAX_NODE_OPERATORS_COUNT`.
contract NodeOperatorsRegistry is AragonApp, Versioned {
    using SafeMath for uint256;
    using SafeMath64 for uint64;
    using UnstructuredStorage for bytes32;
    using SigningKeys for bytes32;
    using Packed64x4 for Packed64x4.Packed;

    //
    // EVENTS
    //
    event NodeOperatorAdded(uint256 nodeOperatorId, string name, address rewardAddress, uint64 stakingLimit);
    event NodeOperatorActiveSet(uint256 indexed nodeOperatorId, bool active);
    event NodeOperatorNameSet(uint256 indexed nodeOperatorId, string name);
    event NodeOperatorRewardAddressSet(uint256 indexed nodeOperatorId, address rewardAddress);
    event NodeOperatorTotalKeysTrimmed(uint256 indexed nodeOperatorId, uint64 totalKeysTrimmed);
    event KeysOpIndexSet(uint256 keysOpIndex);
    event StakingModuleTypeSet(bytes32 moduleType);
    event RewardsDistributed(address indexed rewardAddress, uint256 sharesAmount);
    event LocatorContractSet(address locatorAddress);
    event VettedSigningKeysCountChanged(uint256 indexed nodeOperatorId, uint256 approvedValidatorsCount);
    event DepositedSigningKeysCountChanged(uint256 indexed nodeOperatorId, uint256 depositedValidatorsCount);
    event ExitedSigningKeysCountChanged(uint256 indexed nodeOperatorId, uint256 exitedValidatorsCount);
    event TotalSigningKeysCountChanged(uint256 indexed nodeOperatorId, uint256 totalValidatorsCount);

    event NonceChanged(uint256 nonce);
    event StuckPenaltyDelayChanged(uint256 stuckPenaltyDelay);
    event StuckPenaltyStateChanged(uint256 indexed nodeOperatorId, uint256 stuckValidatorsCount, uint256 refundedValidatorsCount, uint256 stuckPenaltyEndTimestamp);
    event TargetValidatorsCountChanged(uint256 indexed nodeOperatorId, uint256 targetValidatorsCount);
    event NodeOperatorPenalized(address indexed recipientAddress, uint256 sharesPenalizedAmount);

    //
    // ACL
    //
    // bytes32 public constant MANAGE_SIGNING_KEYS = keccak256("MANAGE_SIGNING_KEYS");
    bytes32 public constant MANAGE_SIGNING_KEYS = 0x75abc64490e17b40ea1e66691c3eb493647b24430b358bd87ec3e5127f1621ee;
    // bytes32 public constant SET_NODE_OPERATOR_LIMIT_ROLE = keccak256("SET_NODE_OPERATOR_LIMIT_ROLE");
    bytes32 public constant SET_NODE_OPERATOR_LIMIT_ROLE = 0x07b39e0faf2521001ae4e58cb9ffd3840a63e205d288dc9c93c3774f0d794754;
    // bytes32 public constant ACTIVATE_NODE_OPERATOR_ROLE = keccak256("MANAGE_NODE_OPERATOR_ROLE");
    bytes32 public constant MANAGE_NODE_OPERATOR_ROLE = 0x78523850fdd761612f46e844cf5a16bda6b3151d6ae961fd7e8e7b92bfbca7f8;
    // bytes32 public constant STAKING_ROUTER_ROLE = keccak256("STAKING_ROUTER_ROLE");
    bytes32 public constant STAKING_ROUTER_ROLE = 0xbb75b874360e0bfd87f964eadd8276d8efb7c942134fc329b513032d0803e0c6;

    //
    // CONSTANTS
    //
    uint256 public constant MAX_NODE_OPERATORS_COUNT = 200;
    uint256 public constant MAX_NODE_OPERATOR_NAME_LENGTH = 255;

    uint256 internal constant UINT64_MAX = 0xFFFFFFFFFFFFFFFF;

    // SigningKeysStats
    uint8 internal constant VETTED_KEYS_COUNT_OFFSET = 0;
    /// @dev Number of keys in the EXITED state for this operator for all time
    uint8 internal constant EXITED_KEYS_COUNT_OFFSET = 1;
    /// @dev Total number of keys of this operator for all time
    uint8 internal constant TOTAL_KEYS_COUNT_OFFSET = 2;
    /// @dev Number of keys of this operator which were in DEPOSITED state for all time
    uint8 internal constant DEPOSITED_KEYS_COUNT_OFFSET = 3;

    // TargetValidatorsStats
    /// @dev DAO target limit, used to check how many keys should go to exit
    ///      UINT64_MAX - unlimited
    ///      0 - all deposited keys
    ///      N < deposited keys - (deposited-N) keys
    ///      deposited < N < vetted - use (N-deposited) as available
    uint8 internal constant IS_TARGET_LIMIT_ACTIVE_OFFSET = 0;
    /// @dev relative target active validators limit for operator, set by DAO, UINT64_MAX === 'no limit'
    /// @notice stores value +1 based, so 0 is means target count is unlimited (i.e. = -1),
    ///         and 1 is means target count = 0 (i.e. all validators should be exited)
    uint8 internal constant TARGET_VALIDATORS_COUNT_OFFSET = 1;
    /// @dev actual operators's number of keys which could be deposited
    uint8 internal constant MAX_VALIDATORS_COUNT_OFFSET = 2;

    // StuckPenaltyStats
    /// @dev stuck keys count from oracle report
    uint8 internal constant STUCK_VALIDATORS_COUNT_OFFSET = 0;
    /// @dev refunded keys count from dao
    uint8 internal constant REFUNDED_VALIDATORS_COUNT_OFFSET = 1;
    /// @dev extra penalty time after stuck keys resolved (refunded and/or exited)
    /// @notice field is also used as flag for "half-cleaned" panlty status
    ///         Operator is PENALIZED if `STUCK_VALIDATORS_COUNT > REFUNDED_VALIDATORS_COUNT` or
    ///         `STUCK_VALIDATORS_COUNT <= REFUNDED_VALIDATORS_COUNT && STUCK_PENALTY_END_TIMESTAMP <= refund timastamp + STUCK_PENALTY_DELAY`
    ///         When operator refund all stuck validators and time has pass STUCK_PENALTY_DELAY, but STUCK_PENALTY_END_TIMESTAMP not zeroed,
    ///         then Operator can receive reawards but can't get new deposits until the new Oracle report or `clearNodeOperatorPenalty` is called.
    uint8 internal constant STUCK_PENALTY_END_TIMESTAMP_OFFSET = 2;

    // Summary SigningKeysStats
    uint8 internal constant SUMMARY_MAX_VALIDATORS_COUNT_OFFSET = 0;
    /// @dev Number of keys in the EXITED state for this operator for all time
    uint8 internal constant SUMMARY_EXITED_KEYS_COUNT_OFFSET = 1;
    /// @dev Total number of keys of this operator for all time
    uint8 internal constant SUMMARY_TOTAL_KEYS_COUNT_OFFSET = 2;
    /// @dev Number of keys of this operator which were in DEPOSITED state for all time
    uint8 internal constant SUMMARY_DEPOSITED_KEYS_COUNT_OFFSET = 3;

    //
    // UNSTRUCTURED STORAGE POSITIONS
    //
    // bytes32 internal constant SIGNING_KEYS_MAPPING_NAME = keccak256("lido.NodeOperatorsRegistry.signingKeysMappingName");
    bytes32 internal constant SIGNING_KEYS_MAPPING_NAME = 0xeb2b7ad4d8ce5610cfb46470f03b14c197c2b751077c70209c5d0139f7c79ee9;

    // bytes32 internal constant LIDO_LOCATOR_POSITION = keccak256("lido.NodeOperatorsRegistry.lidoLocator");
    bytes32 internal constant LIDO_LOCATOR_POSITION = 0xfb2059fd4b64256b64068a0f57046c6d40b9f0e592ba8bcfdf5b941910d03537;

    /// @dev Total number of operators
    // bytes32 internal constant TOTAL_OPERATORS_COUNT_POSITION = keccak256("lido.NodeOperatorsRegistry.totalOperatorsCount");
    bytes32 internal constant TOTAL_OPERATORS_COUNT_POSITION =
        0xe2a589ae0816b289a9d29b7c085f8eba4b5525accca9fa8ff4dba3f5a41287e8;

    /// @dev Cached number of active operators
    // bytes32 internal constant ACTIVE_OPERATORS_COUNT_POSITION = keccak256("lido.NodeOperatorsRegistry.activeOperatorsCount");
    bytes32 internal constant ACTIVE_OPERATORS_COUNT_POSITION =
        0x6f5220989faafdc182d508d697678366f4e831f5f56166ad69bfc253fc548fb1;

    /// @dev link to the index of operations with keys
    // bytes32 internal constant KEYS_OP_INDEX_POSITION = keccak256("lido.NodeOperatorsRegistry.keysOpIndex");
    bytes32 internal constant KEYS_OP_INDEX_POSITION = 0xcd91478ac3f2620f0776eacb9c24123a214bcb23c32ae7d28278aa846c8c380e;

    /// @dev module type
    // bytes32 internal constant TYPE_POSITION = keccak256("lido.NodeOperatorsRegistry.type");
    bytes32 internal constant TYPE_POSITION = 0xbacf4236659a602d72c631ba0b0d67ec320aaf523f3ae3590d7faee4f42351d0;

    // bytes32 internal constant TYPE_POSITION = keccak256("lido.NodeOperatorsRegistry.stuckPenaltyDelay");
    bytes32 internal constant STUCK_PENALTY_DELAY_POSITION = 0x8e3a1f3826a82c1116044b334cae49f3c3d12c3866a1c4b18af461e12e58a18e;

    //
    // DATA TYPES
    //

    /// @dev Node Operator parameters and internal state
    struct NodeOperator {
        /// @dev Flag indicating if the operator can participate in further staking and reward distribution
        bool active;
        /// @dev Ethereum address on Execution Layer which receives stETH rewards for this operator
        address rewardAddress;
        /// @dev Human-readable name
        string name;
        /// @dev The below variables store the signing keys info of the node operator.
        ///     signingKeysStats - contains packed variables: uint64 exitedSigningKeysCount, uint64 depositedSigningKeysCount,
        ///                        uint64 vettedSigningKeysCount, uint64 totalSigningKeysCount
        ///
        ///     These variables can take values in the following ranges:
        ///
        ///                0             <=  exitedSigningKeysCount   <= depositedSigningKeysCount
        ///     exitedSigningKeysCount   <= depositedSigningKeysCount <=  vettedSigningKeysCount
        ///    depositedSigningKeysCount <=   vettedSigningKeysCount  <=   totalSigningKeysCount
        ///    depositedSigningKeysCount <=   totalSigningKeysCount   <=        MAX_UINT64
        ///
        /// Additionally, the exitedSigningKeysCount and depositedSigningKeysCount values are monotonically increasing:
        /// :                              :         :         :         :
        /// [....exitedSigningKeysCount....]-------->:         :         :
        /// [....depositedSigningKeysCount :.........]-------->:         :
        /// [....vettedSigningKeysCount....:.........:<--------]-------->:
        /// [....totalSigningKeysCount.....:.........:<--------:---------]------->
        /// :                              :         :         :         :
        Packed64x4.Packed signingKeysStats;
        Packed64x4.Packed stuckPenaltyStats;
        Packed64x4.Packed targetValidatorsStats;
    }

    struct NodeOperatorSummary {
        Packed64x4.Packed summarySigningKeysStats;
    }

    //
    // STORAGE VARIABLES
    //

    /// @dev Mapping of all node operators. Mapping is used to be able to extend the struct.
    mapping(uint256 => NodeOperator) internal _nodeOperators;
    NodeOperatorSummary internal _nodeOperatorSummary;

    //
    // METHODS
    //
    function initialize(address _locator, bytes32 _type, uint256 _stuckPenaltyDelay) public onlyInit {
        // Initializations for v1 --> v2
        _initialize_v2(_locator, _type, _stuckPenaltyDelay);
        initialized();
    }

    /// @notice A function to finalize upgrade to v2 (from v1). Can be called only once
    /// For more details see https://github.com/lidofinance/lido-improvement-proposals/blob/develop/LIPS/lip-10.md
    function finalizeUpgrade_v2(address _locator, bytes32 _type, uint256 _stuckPenaltyDelay) external {
        require(hasInitialized(), "CONTRACT_NOT_INITIALIZED");
        _checkContractVersion(0);
        _initialize_v2(_locator, _type, _stuckPenaltyDelay);

        uint256 totalOperators = getNodeOperatorsCount();
        Packed64x4.Packed memory signingKeysStats;
        Packed64x4.Packed memory operatorTargetStats;
        Packed64x4.Packed memory summarySigningKeysStats = _loadSummarySigningKeysStats();
        uint64 vettedSigningKeysCountBefore;
        uint64 totalSigningKeysCount;
        uint64 depositedSigningKeysCount;
        for (uint256 nodeOperatorId; nodeOperatorId < totalOperators; ++nodeOperatorId) {
            signingKeysStats = _loadOperatorSigningKeysStats(nodeOperatorId);
            vettedSigningKeysCountBefore = signingKeysStats.get(VETTED_KEYS_COUNT_OFFSET);
            totalSigningKeysCount = signingKeysStats.get(TOTAL_KEYS_COUNT_OFFSET);
            depositedSigningKeysCount = signingKeysStats.get(DEPOSITED_KEYS_COUNT_OFFSET);

            uint64 vettedSigningKeysCountAfter;
            if (!_nodeOperators[nodeOperatorId].active) {
                // trim vetted signing keys count when node operator is not active
                vettedSigningKeysCountAfter = depositedSigningKeysCount;
            } else {
                vettedSigningKeysCountAfter = uint64(
                    Math256.min(
                        totalSigningKeysCount,
                        Math256.max(uint256(depositedSigningKeysCount), uint256(vettedSigningKeysCountBefore))
                    )
                );
            }

            if (vettedSigningKeysCountBefore != vettedSigningKeysCountAfter) {
                signingKeysStats.set(VETTED_KEYS_COUNT_OFFSET, vettedSigningKeysCountAfter);
                _saveOperatorSigningKeysStats(nodeOperatorId, signingKeysStats);
                emit VettedSigningKeysCountChanged(nodeOperatorId, vettedSigningKeysCountAfter);
            }

            operatorTargetStats = _loadOperatorTargetValidatorsStats(nodeOperatorId);
            operatorTargetStats.set(MAX_VALIDATORS_COUNT_OFFSET, vettedSigningKeysCountAfter);
            _saveOperatorTargetValidatorsStats(nodeOperatorId, operatorTargetStats);

            summarySigningKeysStats.set(
                SUMMARY_MAX_VALIDATORS_COUNT_OFFSET,
                summarySigningKeysStats.get(SUMMARY_MAX_VALIDATORS_COUNT_OFFSET).add(vettedSigningKeysCountAfter)
            );
            summarySigningKeysStats.set(
                SUMMARY_DEPOSITED_KEYS_COUNT_OFFSET,
                summarySigningKeysStats.get(SUMMARY_DEPOSITED_KEYS_COUNT_OFFSET).add(depositedSigningKeysCount)
            );
            summarySigningKeysStats.set(
                SUMMARY_EXITED_KEYS_COUNT_OFFSET,
                summarySigningKeysStats.get(SUMMARY_EXITED_KEYS_COUNT_OFFSET).add(
                    signingKeysStats.get(EXITED_KEYS_COUNT_OFFSET)
                )
            );
            summarySigningKeysStats.set(
                SUMMARY_TOTAL_KEYS_COUNT_OFFSET,
                summarySigningKeysStats.get(SUMMARY_TOTAL_KEYS_COUNT_OFFSET).add(totalSigningKeysCount)
            );
        }

        _saveSummarySigningKeysStats(summarySigningKeysStats);

        _increaseValidatorsKeysNonce();
    }

    function _initialize_v2(address _locator, bytes32 _type, uint256 _stuckPenaltyDelay) internal {
        _onlyNonZeroAddress(_locator);
        LIDO_LOCATOR_POSITION.setStorageAddress(_locator);
        TYPE_POSITION.setStorageBytes32(_type);

        _setContractVersion(2);

        _setStuckPenaltyDelay(_stuckPenaltyDelay);

        // set unlimited allowance for burner from staking router
        // to burn stuck keys penalized shares
        IStETH(getLocator().lido()).approve(getLocator().burner(), ~uint256(0));

        emit LocatorContractSet(_locator);
        emit StakingModuleTypeSet(_type);
    }

    /// @notice Add node operator named `name` with reward address `rewardAddress` and staking limit = 0 validators
    /// @param _name Human-readable name
    /// @param _rewardAddress Ethereum 1 address which receives stETH rewards for this operator
    /// @return id a unique key of the added operator
    function addNodeOperator(string _name, address _rewardAddress) external returns (uint256 id) {
        _onlyValidNodeOperatorName(_name);
        _onlyNonZeroAddress(_rewardAddress);
        _auth(MANAGE_NODE_OPERATOR_ROLE);

        id = getNodeOperatorsCount();
        require(id < MAX_NODE_OPERATORS_COUNT, "MAX_OPERATORS_COUNT_EXCEEDED");

        TOTAL_OPERATORS_COUNT_POSITION.setStorageUint256(id + 1);

        NodeOperator storage operator = _nodeOperators[id];

        uint256 activeOperatorsCount = getActiveNodeOperatorsCount();
        ACTIVE_OPERATORS_COUNT_POSITION.setStorageUint256(activeOperatorsCount + 1);

        operator.active = true;
        operator.name = _name;
        operator.rewardAddress = _rewardAddress;

        emit NodeOperatorAdded(id, _name, _rewardAddress, 0);
    }

    /// @notice Activates deactivated node operator with given id
    /// @param _nodeOperatorId Node operator id to deactivate
    function activateNodeOperator(uint256 _nodeOperatorId) external {
        _onlyExistedNodeOperator(_nodeOperatorId);
        _auth(MANAGE_NODE_OPERATOR_ROLE);

        _onlyCorrectNodeOperatorState(!getNodeOperatorIsActive(_nodeOperatorId));

        ACTIVE_OPERATORS_COUNT_POSITION.setStorageUint256(getActiveNodeOperatorsCount() + 1);

        _nodeOperators[_nodeOperatorId].active = true;

        emit NodeOperatorActiveSet(_nodeOperatorId, true);
        _increaseValidatorsKeysNonce();
    }

    /// @notice Deactivates active node operator with given id
    /// @param _nodeOperatorId Node operator id to deactivate
    function deactivateNodeOperator(uint256 _nodeOperatorId) external {
        _onlyExistedNodeOperator(_nodeOperatorId);
        _auth(MANAGE_NODE_OPERATOR_ROLE);

        _onlyCorrectNodeOperatorState(getNodeOperatorIsActive(_nodeOperatorId));

        uint256 activeOperatorsCount = getActiveNodeOperatorsCount();
        ACTIVE_OPERATORS_COUNT_POSITION.setStorageUint256(activeOperatorsCount.sub(1));

        _nodeOperators[_nodeOperatorId].active = false;

        emit NodeOperatorActiveSet(_nodeOperatorId, false);

        Packed64x4.Packed memory signingKeysStats = _loadOperatorSigningKeysStats(_nodeOperatorId);
        uint64 vettedSigningKeysCount = signingKeysStats.get(VETTED_KEYS_COUNT_OFFSET);
        uint64 depositedSigningKeysCount = signingKeysStats.get(DEPOSITED_KEYS_COUNT_OFFSET);

        // reset vetted keys count to the deposited validators count
        if (vettedSigningKeysCount > depositedSigningKeysCount) {
            signingKeysStats.set(VETTED_KEYS_COUNT_OFFSET, depositedSigningKeysCount);
            _saveOperatorSigningKeysStats(_nodeOperatorId, signingKeysStats);

            emit VettedSigningKeysCountChanged(_nodeOperatorId, depositedSigningKeysCount);

            _updateTotalMaxValidatorsCount(_nodeOperatorId);
        }
        _increaseValidatorsKeysNonce();
    }

    /// @notice Change human-readable name of the node operator with given id
    /// @param _nodeOperatorId Node operator id to set name for
    /// @param _name New human-readable name of the node operator
    function setNodeOperatorName(uint256 _nodeOperatorId, string _name) external {
        _onlyValidNodeOperatorName(_name);
        _onlyExistedNodeOperator(_nodeOperatorId);
        _auth(MANAGE_NODE_OPERATOR_ROLE);

        _requireNotSameValue(keccak256(bytes(_nodeOperators[_nodeOperatorId].name)) != keccak256(bytes(_name)));
        _nodeOperators[_nodeOperatorId].name = _name;
        emit NodeOperatorNameSet(_nodeOperatorId, _name);
    }

    /// @notice Change reward address of the node operator with given id
    /// @param _nodeOperatorId Node operator id to set reward address for
    /// @param _rewardAddress Execution layer Ethereum address to set as reward address
    function setNodeOperatorRewardAddress(uint256 _nodeOperatorId, address _rewardAddress) external {
        _onlyNonZeroAddress(_rewardAddress);
        _onlyExistedNodeOperator(_nodeOperatorId);
        _auth(MANAGE_NODE_OPERATOR_ROLE);

        _requireNotSameValue(_nodeOperators[_nodeOperatorId].rewardAddress != _rewardAddress);
        _nodeOperators[_nodeOperatorId].rewardAddress = _rewardAddress;
        emit NodeOperatorRewardAddressSet(_nodeOperatorId, _rewardAddress);
    }

    /// @notice Set the maximum number of validators to stake for the node operator with given id
    /// @dev Current implementation preserves invariant: depositedSigningKeysCount <= vettedSigningKeysCount <= totalSigningKeysCount.
    ///     If _vettedSigningKeysCount out of range [depositedSigningKeysCount, totalSigningKeysCount], the new vettedSigningKeysCount
    ///     value will be set to the nearest range border.
    /// @param _nodeOperatorId Node operator id to set reward address for
    /// @param _vettedSigningKeysCount New staking limit of the node operator
    function setNodeOperatorStakingLimit(uint256 _nodeOperatorId, uint64 _vettedSigningKeysCount) external {
        _onlyExistedNodeOperator(_nodeOperatorId);
        _authP(SET_NODE_OPERATOR_LIMIT_ROLE, arr(uint256(_nodeOperatorId), uint256(_vettedSigningKeysCount)));
        _onlyCorrectNodeOperatorState(getNodeOperatorIsActive(_nodeOperatorId));

        Packed64x4.Packed memory signingKeysStats = _loadOperatorSigningKeysStats(_nodeOperatorId);
        uint64 vettedSigningKeysCountBefore = signingKeysStats.get(VETTED_KEYS_COUNT_OFFSET);
        uint64 depositedSigningKeysCount = signingKeysStats.get(DEPOSITED_KEYS_COUNT_OFFSET);
        uint64 totalSigningKeysCount = signingKeysStats.get(TOTAL_KEYS_COUNT_OFFSET);

        uint64 vettedSigningKeysCountAfter = uint64(
            Math256.min(
                totalSigningKeysCount, Math256.max(uint256(_vettedSigningKeysCount), uint256(depositedSigningKeysCount))
            )
        );

        if (vettedSigningKeysCountAfter == vettedSigningKeysCountBefore) {
            return;
        }

        signingKeysStats.set(VETTED_KEYS_COUNT_OFFSET, vettedSigningKeysCountAfter);
        _saveOperatorSigningKeysStats(_nodeOperatorId, signingKeysStats);

        emit VettedSigningKeysCountChanged(_nodeOperatorId, vettedSigningKeysCountAfter);

        _updateTotalMaxValidatorsCount(_nodeOperatorId);
        _increaseValidatorsKeysNonce();
    }

    /// @notice Called by StakingRouter to signal that stETH rewards were minted for this module.
    function handleRewardsMinted(uint256) external view {
        _auth(STAKING_ROUTER_ROLE);
        // since we're pushing rewards to operators after exited validators counts are
        // updated (as opposed to pulling by node ops), we don't need any handling here
        // see `onAllValidatorCountersUpdated()`
    }


    function _checkReportPayload(uint256 idsLength, uint256 countsLength) internal pure returns (uint256 count) {
        count = idsLength / 8;
        require(countsLength / 16 == count && idsLength % 8 == 0 && countsLength % 16 == 0, "INVALID_REPORT_DATA");
    }

    /// @notice Called by StakingRouter to update the number of the validators of the given node
    /// operator that were requested to exit but failed to do so in the max allowed time
    ///
    /// @param _nodeOperatorIds bytes packed array of the node operators id
    /// @param _stuckValidatorsCounts bytes packed array of the new number of stuck validators for the node operators
    function updateStuckValidatorsCount(bytes _nodeOperatorIds, bytes _stuckValidatorsCounts) external {
        _auth(STAKING_ROUTER_ROLE);
        uint256 nodeOperatorsCount = _checkReportPayload(_nodeOperatorIds.length, _stuckValidatorsCounts.length);
        uint256 totalNodeOperatorsCount = getNodeOperatorsCount();

        uint256 nodeOperatorId;
        uint64 validatorsCount;
        uint256 _nodeOperatorIdsOffset;
        uint256 _stuckValidatorsCountsOffset;

        /// @dev calldata layout:
        /// | func sig (4 bytes) | ABI-enc data |
        ///
        /// ABI-enc data:
        ///
        /// |    32 bytes    |     32 bytes      |  32 bytes  | ... |  32 bytes  | ...... |
        /// | ids len offset | counts len offset |  ids len   | ids | counts len | counts |
        assembly {
            _nodeOperatorIdsOffset := add(calldataload(4), 36) // arg1 calldata offset + 4 (signature len) + 32 (length slot)
            _stuckValidatorsCountsOffset := add(calldataload(36), 36) // arg2 calldata offset + 4 (signature len) + 32 (length slot))
        }
        for (uint256 i; i < nodeOperatorsCount;) {
            /// @solidity memory-safe-assembly
            assembly {
                nodeOperatorId := shr(192, calldataload(add(_nodeOperatorIdsOffset, mul(i, 8))))
                validatorsCount := shr(128, calldataload(add(_stuckValidatorsCountsOffset, mul(i, 16))))
                i := add(i, 1)
            }
            _requireValidRange(nodeOperatorId < totalNodeOperatorsCount);
            _updateStuckValidatorsCount(nodeOperatorId, validatorsCount);
        }
    }

    /// @notice Called by StakingRouter to update the number of the validators in the EXITED state
    /// for node operator with given id
    ///
    /// @param _nodeOperatorIds bytes packed array of the node operators id
    /// @param _exitedValidatorsCounts bytes packed array of the new number of EXITED validators for the node operators
    function updateExitedValidatorsCount(
        bytes _nodeOperatorIds,
        bytes _exitedValidatorsCounts
    )
        external
    {
        _auth(STAKING_ROUTER_ROLE);
        uint256 nodeOperatorsCount = _checkReportPayload(_nodeOperatorIds.length, _exitedValidatorsCounts.length);
        uint256 totalNodeOperatorsCount = getNodeOperatorsCount();

        uint256 nodeOperatorId;
        uint64 validatorsCount;
        uint256 _nodeOperatorIdsOffset;
        uint256 _exitedValidatorsCountsOffset;
        /// @dev see comments for `updateStuckValidatorsCount`
        assembly {
            _nodeOperatorIdsOffset := add(calldataload(4), 36) // arg1 calldata offset + 4 (signature len) + 32 (length slot)
            _exitedValidatorsCountsOffset := add(calldataload(36), 36) // arg2 calldata offset + 4 (signature len) + 32 (length slot))
        }
        for (uint256 i; i < nodeOperatorsCount;) {
            /// @solidity memory-safe-assembly
            assembly {
                nodeOperatorId := shr(192, calldataload(add(_nodeOperatorIdsOffset, mul(i, 8))))
                validatorsCount := shr(128, calldataload(add(_exitedValidatorsCountsOffset, mul(i, 16))))
                i := add(i, 1)
            }
            _requireValidRange(nodeOperatorId < totalNodeOperatorsCount);
            _updateExitedValidatorsCount(nodeOperatorId, validatorsCount, false);
        }
    }

    /// @notice Updates the number of the refunded validators for node operator with the given id
    /// @param _nodeOperatorId Id of the node operator
    /// @param _refundedValidatorsCount New number of refunded validators of the node operator
    function updateRefundedValidatorsCount(uint256 _nodeOperatorId, uint256 _refundedValidatorsCount) external {
        _onlyExistedNodeOperator(_nodeOperatorId);
        _auth(STAKING_ROUTER_ROLE);

        _updateRefundValidatorsKeysCount(_nodeOperatorId, uint64(_refundedValidatorsCount));
    }

    /// @notice Called by StakingRouter after oracle finishes updating validators counters for all node operators
    function onAllValidatorCountersUpdated() external
    {
        _auth(STAKING_ROUTER_ROLE);
        // for the permissioned module, we're distributing rewards within oracle operation
        // since the number of node ops won't be high and thus gas costs are limited
        _distributeRewards();
    }

    /// @notice Unsafely updates the number of validators in the EXITED/STUCK states for node operator with given id
    ///      'unsafely' means that this method can both increase and decrease exited and stuck counters
    /// @param _nodeOperatorId Id of the node operator
    /// @param _exitedValidatorsCount New number of EXITED validators for the node operator
    /// @param _stuckValidatorsCount New number of STUCK validator for the node operator
    function unsafeUpdateValidatorsCount(
        uint256 _nodeOperatorId,
        uint256 _exitedValidatorsCount,
        uint256 _stuckValidatorsCount
    ) external {
        _onlyExistedNodeOperator(_nodeOperatorId);
        _auth(STAKING_ROUTER_ROLE);

        _updateExitedValidatorsCount(_nodeOperatorId, uint64(_exitedValidatorsCount), true /* _allowDecrease */ );
        _updateStuckValidatorsCount(_nodeOperatorId, uint64(_stuckValidatorsCount));
    }

    function _updateExitedValidatorsCount(uint256 _nodeOperatorId, uint64 _exitedValidatorsKeysCount, bool _allowDecrease)
        internal
    {
        Packed64x4.Packed memory signingKeysStats = _loadOperatorSigningKeysStats(_nodeOperatorId);
        int64 totalExitedValidatorsDelta =
            int64(_exitedValidatorsKeysCount) - int64(signingKeysStats.get(EXITED_KEYS_COUNT_OFFSET));

        if (totalExitedValidatorsDelta != 0) {
            _requireValidRange(_exitedValidatorsKeysCount <= signingKeysStats.get(DEPOSITED_KEYS_COUNT_OFFSET));
            if (totalExitedValidatorsDelta < 0 && !_allowDecrease) {
                revert("EXITED_VALIDATORS_COUNT_DECREASED");
            }

            signingKeysStats.set(EXITED_KEYS_COUNT_OFFSET, _exitedValidatorsKeysCount);
            _saveOperatorSigningKeysStats(_nodeOperatorId, signingKeysStats);
            emit ExitedSigningKeysCountChanged(_nodeOperatorId, _exitedValidatorsKeysCount);

            // upd totals
            Packed64x4.Packed memory summarySigningKeysStats = _loadSummarySigningKeysStats();
            summarySigningKeysStats.set(
                SUMMARY_EXITED_KEYS_COUNT_OFFSET,
                uint64(int64(summarySigningKeysStats.get(SUMMARY_EXITED_KEYS_COUNT_OFFSET)) + totalExitedValidatorsDelta)
            );
            _saveSummarySigningKeysStats(summarySigningKeysStats);

            _updateTotalMaxValidatorsCount(_nodeOperatorId);
        }
    }

    /// @notice Updates the limit of the validators that can be used for deposit by DAO
    /// @param _nodeOperatorId Id of the node operator
    /// @param _targetLimit Target limit of the node operator
    /// @param _isTargetLimitActive active flag
    function updateTargetValidatorsLimits(uint256 _nodeOperatorId, bool _isTargetLimitActive, uint64 _targetLimit) external {
        _onlyExistedNodeOperator(_nodeOperatorId);
        _auth(STAKING_ROUTER_ROLE);

        Packed64x4.Packed memory operatorTargetStats = _loadOperatorTargetValidatorsStats(_nodeOperatorId);
        operatorTargetStats.set(IS_TARGET_LIMIT_ACTIVE_OFFSET, _isTargetLimitActive ? 1 : 0);
        operatorTargetStats.set(TARGET_VALIDATORS_COUNT_OFFSET, _isTargetLimitActive ? _targetLimit : 0);
        _saveOperatorTargetValidatorsStats(_nodeOperatorId, operatorTargetStats);

        emit TargetValidatorsCountChanged(_nodeOperatorId, _targetLimit);

        _updateTotalMaxValidatorsCount(_nodeOperatorId);
    }

    /**
     * @notice Set the stuck signings keys count
     */
    function _updateStuckValidatorsCount(uint256 _nodeOperatorId, uint64 _stuckValidatorsCount) internal {
        Packed64x4.Packed memory stuckPenaltyStats = _loadOperatorStuckPenaltyStats(_nodeOperatorId);
        if (_stuckValidatorsCount == stuckPenaltyStats.get(STUCK_VALIDATORS_COUNT_OFFSET)) return;

        Packed64x4.Packed memory signingKeysStats = _loadOperatorSigningKeysStats(_nodeOperatorId);
        _requireValidRange(_stuckValidatorsCount <= signingKeysStats.get(DEPOSITED_KEYS_COUNT_OFFSET) - signingKeysStats.get(EXITED_KEYS_COUNT_OFFSET));

        stuckPenaltyStats.set(STUCK_VALIDATORS_COUNT_OFFSET, _stuckValidatorsCount);
        if (_stuckValidatorsCount <= stuckPenaltyStats.get(REFUNDED_VALIDATORS_COUNT_OFFSET)) {
            stuckPenaltyStats.set(STUCK_PENALTY_END_TIMESTAMP_OFFSET, uint64(block.timestamp + getStuckPenaltyDelay()));
        }
        _saveOperatorStuckPenaltyStats(_nodeOperatorId, stuckPenaltyStats);
        emit StuckPenaltyStateChanged(
            _nodeOperatorId,
            _stuckValidatorsCount,
            stuckPenaltyStats.get(REFUNDED_VALIDATORS_COUNT_OFFSET),
            stuckPenaltyStats.get(STUCK_PENALTY_END_TIMESTAMP_OFFSET)
            );

        _updateTotalMaxValidatorsCount(_nodeOperatorId);
    }

    function _updateRefundValidatorsKeysCount(uint256 _nodeOperatorId, uint64 _refundedValidatorsCount) internal {
        Packed64x4.Packed memory stuckPenaltyStats = _loadOperatorStuckPenaltyStats(_nodeOperatorId);
        if (_refundedValidatorsCount == stuckPenaltyStats.get(REFUNDED_VALIDATORS_COUNT_OFFSET)) return;

        Packed64x4.Packed memory signingKeysStats = _loadOperatorSigningKeysStats(_nodeOperatorId);
        _requireValidRange(_refundedValidatorsCount <= signingKeysStats.get(DEPOSITED_KEYS_COUNT_OFFSET));

        stuckPenaltyStats.set(REFUNDED_VALIDATORS_COUNT_OFFSET, _refundedValidatorsCount);
        if (stuckPenaltyStats.get(STUCK_VALIDATORS_COUNT_OFFSET) <= _refundedValidatorsCount) {
            stuckPenaltyStats.set(STUCK_PENALTY_END_TIMESTAMP_OFFSET, uint64(block.timestamp + getStuckPenaltyDelay()));
        }
        _saveOperatorStuckPenaltyStats(_nodeOperatorId, stuckPenaltyStats);
        emit StuckPenaltyStateChanged(
            _nodeOperatorId,
            stuckPenaltyStats.get(STUCK_VALIDATORS_COUNT_OFFSET),
            _refundedValidatorsCount,
            stuckPenaltyStats.get(STUCK_PENALTY_END_TIMESTAMP_OFFSET)
            );
        _updateTotalMaxValidatorsCount(_nodeOperatorId);
    }

    // upd op limits and totals
    function _updateTotalMaxValidatorsCount(uint256 _nodeOperatorId) internal returns (int64 maxSigningKeysDelta) {
        maxSigningKeysDelta = _applyNodeOperatorLimits(_nodeOperatorId);
        if (maxSigningKeysDelta != 0) {
            Packed64x4.Packed memory summarySigningKeysStats = _loadSummarySigningKeysStats();

            summarySigningKeysStats.set(
                VETTED_KEYS_COUNT_OFFSET,
                uint64(int64(summarySigningKeysStats.get(VETTED_KEYS_COUNT_OFFSET)) + maxSigningKeysDelta)
            );
            _saveSummarySigningKeysStats(summarySigningKeysStats);
        }
    }

    /// @notice Invalidates all unused deposit data for all node operators
    function onWithdrawalCredentialsChanged() external {
        uint256 operatorsCount = getNodeOperatorsCount();
        if (operatorsCount > 0) {
            invalidateReadyToDepositKeysRange(0, operatorsCount - 1);
        }
    }

    /// @notice Invalidates all unused validators keys for all node operators
    function invalidateReadyToDepositKeysRange(uint256 _indexFrom, uint256 _indexTo) public {
        _auth(MANAGE_NODE_OPERATOR_ROLE);
        _requireValidRange(_indexFrom <= _indexTo && _indexTo < getNodeOperatorsCount());

        uint64 trimmedKeysCount;
        uint64 totalTrimmedKeysCount;
        Packed64x4.Packed memory signingKeysStats;

        for (uint256 nodeOperatorId = _indexFrom; nodeOperatorId <= _indexTo; ++nodeOperatorId) {
            signingKeysStats = _loadOperatorSigningKeysStats(nodeOperatorId);

            uint64 depositedSigningKeysCount = signingKeysStats.get(DEPOSITED_KEYS_COUNT_OFFSET);
            trimmedKeysCount = signingKeysStats.get(TOTAL_KEYS_COUNT_OFFSET) - depositedSigningKeysCount;
            if (trimmedKeysCount == 0) continue;
            totalTrimmedKeysCount += trimmedKeysCount;

            signingKeysStats.set(TOTAL_KEYS_COUNT_OFFSET, depositedSigningKeysCount);
            signingKeysStats.set(VETTED_KEYS_COUNT_OFFSET, depositedSigningKeysCount);
            _saveOperatorSigningKeysStats(nodeOperatorId, signingKeysStats);

            _updateTotalMaxValidatorsCount(nodeOperatorId);

            emit TotalSigningKeysCountChanged(nodeOperatorId, depositedSigningKeysCount);
            emit VettedSigningKeysCountChanged(nodeOperatorId, depositedSigningKeysCount);
            emit NodeOperatorTotalKeysTrimmed(nodeOperatorId, trimmedKeysCount);
        }

        if (totalTrimmedKeysCount > 0) {
            _increaseValidatorsKeysNonce();
        }
    }

    /// @notice Obtains up to _depositsCount deposit data to be used by StakingRouter
    ///     to deposit to the Ethereum Deposit contract
    /// @dev the second param is optional staking module calldata
    ///     (not used for NodeOperatorsRegistry)
    /// @param _depositsCount Desireable number of deposits to be done
    /// @return depositsCount Actual deposits count might be done with returned data
    /// @return publicKeys Batch of the concatenated public validators keys
    /// @return signatures Batch of the concatenated deposit signatures for returned public keys
    function obtainDepositData(uint256 _depositsCount, bytes /* _depositCalldata */)
        external
        returns (
            uint256 depositsCount,
            bytes memory publicKeys,
            bytes memory signatures
        )
    {
        _auth(STAKING_ROUTER_ROLE);

        uint256[] memory nodeOperatorIds;
        uint256[] memory activeKeysCountAfterAllocation;

        (depositsCount, nodeOperatorIds, activeKeysCountAfterAllocation) =
            _getSigningKeysAllocationData(_depositsCount);

        if (depositsCount == 0) {
            return (0, new bytes(0), new bytes(0));
        }

        (publicKeys, signatures) =
            _loadAllocatedSigningKeys(depositsCount, nodeOperatorIds, activeKeysCountAfterAllocation);
        _increaseValidatorsKeysNonce();
    }

    function _getNodeOperator(uint256 _nodeOperatorId)
        internal
        view
        returns (uint64 maxSigningKeysCount, uint64 exitedSigningKeysCount, uint64 depositedSigningKeysCount)
    {
        Packed64x4.Packed memory signingKeysStats = _loadOperatorSigningKeysStats(_nodeOperatorId);
        Packed64x4.Packed memory operatorTargetStats = _loadOperatorTargetValidatorsStats(_nodeOperatorId);

        exitedSigningKeysCount = signingKeysStats.get(EXITED_KEYS_COUNT_OFFSET);
        depositedSigningKeysCount = signingKeysStats.get(DEPOSITED_KEYS_COUNT_OFFSET);
        maxSigningKeysCount = operatorTargetStats.get(MAX_VALIDATORS_COUNT_OFFSET);
    }

    function _applyNodeOperatorLimits(uint256 _nodeOperatorId) internal returns (int64 maxSigningKeysDelta) {
        Packed64x4.Packed memory signingKeysStats = _loadOperatorSigningKeysStats(_nodeOperatorId);
        Packed64x4.Packed memory operatorTargetStats = _loadOperatorTargetValidatorsStats(_nodeOperatorId);

        uint64 exitedSigningKeysCount = signingKeysStats.get(EXITED_KEYS_COUNT_OFFSET);
        uint64 depositedSigningKeysCount = signingKeysStats.get(DEPOSITED_KEYS_COUNT_OFFSET);
        uint64 vettedSigningKeysCount = signingKeysStats.get(VETTED_KEYS_COUNT_OFFSET);

        uint64 oldMaxSigningKeysCount = operatorTargetStats.get(MAX_VALIDATORS_COUNT_OFFSET);
        uint64 newMaxSigningKeysCount = depositedSigningKeysCount;

        if (isOperatorPenaltyCleared(_nodeOperatorId)) {
            if (operatorTargetStats.get(IS_TARGET_LIMIT_ACTIVE_OFFSET) == 0) {
                newMaxSigningKeysCount = vettedSigningKeysCount;
            } else {
                // correct max count according to target if target is enabled
                uint64 targetLimit = exitedSigningKeysCount.add(operatorTargetStats.get(TARGET_VALIDATORS_COUNT_OFFSET));
                if (targetLimit > depositedSigningKeysCount) {
                    newMaxSigningKeysCount = uint64(Math256.min(uint256(vettedSigningKeysCount), uint256(targetLimit)));
                }
            }
        } // else newMaxSigningKeysCount = depositedSigningKeysCount, so depositable keys count = 0

        if (oldMaxSigningKeysCount != newMaxSigningKeysCount) {
            operatorTargetStats.set(MAX_VALIDATORS_COUNT_OFFSET, newMaxSigningKeysCount);
            _saveOperatorTargetValidatorsStats(_nodeOperatorId, operatorTargetStats);
            maxSigningKeysDelta = int64(newMaxSigningKeysCount) - int64(oldMaxSigningKeysCount);
        }
    }

    function _getSigningKeysAllocationData(uint256 _keysCount)
        internal
        view
        returns (uint256 allocatedKeysCount, uint256[] memory nodeOperatorIds, uint256[] memory activeKeyCountsAfterAllocation)
    {
        uint256 activeNodeOperatorsCount = getActiveNodeOperatorsCount();
        nodeOperatorIds = new uint256[](activeNodeOperatorsCount);
        activeKeyCountsAfterAllocation = new uint256[](activeNodeOperatorsCount);
        uint256[] memory activeKeysCapacities = new uint256[](activeNodeOperatorsCount);

        uint256 activeNodeOperatorIndex;
        uint256 nodeOperatorsCount = getNodeOperatorsCount();
        uint256 maxSigningKeysCount;
        uint256 depositedSigningKeysCount;
        uint256 exitedSigningKeysCount;

        for (uint256 nodeOperatorId; nodeOperatorId < nodeOperatorsCount; ++nodeOperatorId) {
            (maxSigningKeysCount, exitedSigningKeysCount, depositedSigningKeysCount) = _getNodeOperator(nodeOperatorId);

            // the node operator has no available signing keys
            if (depositedSigningKeysCount == maxSigningKeysCount) continue;

            nodeOperatorIds[activeNodeOperatorIndex] = nodeOperatorId;
            activeKeyCountsAfterAllocation[activeNodeOperatorIndex] = depositedSigningKeysCount - exitedSigningKeysCount;
            activeKeysCapacities[activeNodeOperatorIndex] = maxSigningKeysCount - exitedSigningKeysCount;
            ++activeNodeOperatorIndex;
        }

        if (activeNodeOperatorIndex == 0) return (0, new uint256[](0), new uint256[](0));

        /// @dev shrink the length of the resulting arrays if some active node operators have no available keys to be deposited
        if (activeNodeOperatorIndex < activeNodeOperatorsCount) {
            assembly {
                mstore(nodeOperatorIds, activeNodeOperatorIndex)
                mstore(activeKeyCountsAfterAllocation, activeNodeOperatorIndex)
                mstore(activeKeysCapacities, activeNodeOperatorIndex)
            }
        }

        allocatedKeysCount =
            MinFirstAllocationStrategy.allocate(activeKeyCountsAfterAllocation, activeKeysCapacities, uint64(_keysCount));

        assert(allocatedKeysCount <= _keysCount);
    }

    function _loadAllocatedSigningKeys(
        uint256 _keysCountToLoad,
        uint256[] memory _nodeOperatorIds,
        uint256[] memory _activeKeyCountsAfterAllocation
    ) internal returns (bytes memory pubkeys, bytes memory signatures) {
        (pubkeys, signatures) = SigningKeys.initKeysSigsBuf(_keysCountToLoad);

        uint256 loadedKeysCount = 0;
        uint64 depositedSigningKeysCountBefore;
        uint64 depositedSigningKeysCountAfter;
        // uint256 keyIndex;
        uint256 keysCount;
        Packed64x4.Packed memory signingKeysStats;
        for (uint256 i; i < _nodeOperatorIds.length; ++i) {
            signingKeysStats = _loadOperatorSigningKeysStats(_nodeOperatorIds[i]);
            depositedSigningKeysCountBefore = signingKeysStats.get(DEPOSITED_KEYS_COUNT_OFFSET);
            depositedSigningKeysCountAfter =
                signingKeysStats.get(EXITED_KEYS_COUNT_OFFSET) + uint64(_activeKeyCountsAfterAllocation[i]);

            keysCount = depositedSigningKeysCountAfter.sub(depositedSigningKeysCountBefore);
            if (keysCount == 0) continue;

            SIGNING_KEYS_MAPPING_NAME.loadKeysSigs(
                _nodeOperatorIds[i], depositedSigningKeysCountBefore, keysCount, pubkeys, signatures, loadedKeysCount
            );
            loadedKeysCount += keysCount;

            // for (keyIndex = depositedSigningKeysCountBefore; keyIndex < depositedSigningKeysCountAfter; ++keyIndex) {
            //     SIGNING_KEYS_MAPPING_NAME.loadKeysSigs(
            //         _nodeOperatorIds[i], keyIndex, loadedKeysCount, pubkeys, signatures
            //     );
            //     ++loadedKeysCount;
            // }
            emit DepositedSigningKeysCountChanged(_nodeOperatorIds[i], depositedSigningKeysCountAfter);
            signingKeysStats.set(DEPOSITED_KEYS_COUNT_OFFSET, depositedSigningKeysCountAfter);
            _saveOperatorSigningKeysStats(_nodeOperatorIds[i], signingKeysStats);
            _updateTotalMaxValidatorsCount(_nodeOperatorIds[i]);
        }

        assert(loadedKeysCount == _keysCountToLoad);

        Packed64x4.Packed memory summarySigningKeysStats = _loadSummarySigningKeysStats();
        summarySigningKeysStats.set(
            SUMMARY_TOTAL_KEYS_COUNT_OFFSET,
            summarySigningKeysStats.get(SUMMARY_DEPOSITED_KEYS_COUNT_OFFSET).add(uint64(loadedKeysCount))
        );
        _saveSummarySigningKeysStats(summarySigningKeysStats);
    }

    /// @notice Returns the node operator by id
    /// @param _nodeOperatorId Node Operator id
    /// @param _fullInfo If true, name will be returned as well
    function getNodeOperator(uint256 _nodeOperatorId, bool _fullInfo)
        external
        view
        returns (
            bool active,
            string name,
            address rewardAddress,
            uint64 stakingLimit,
            uint64 stoppedValidators,
            uint64 totalSigningKeys,
            uint64 usedSigningKeys
        )
    {
        _onlyExistedNodeOperator(_nodeOperatorId);

        NodeOperator storage nodeOperator = _nodeOperators[_nodeOperatorId];

        active = nodeOperator.active;
        rewardAddress = nodeOperator.rewardAddress;
        name = _fullInfo ? nodeOperator.name : ""; // reading name is 2+ SLOADs

        Packed64x4.Packed memory signingKeysStats = _loadOperatorSigningKeysStats(_nodeOperatorId);

        stakingLimit = signingKeysStats.get(VETTED_KEYS_COUNT_OFFSET);
        stoppedValidators = signingKeysStats.get(EXITED_KEYS_COUNT_OFFSET);
        totalSigningKeys = signingKeysStats.get(TOTAL_KEYS_COUNT_OFFSET);
        usedSigningKeys = signingKeysStats.get(DEPOSITED_KEYS_COUNT_OFFSET);
    }

    /// @notice Returns the rewards distribution proportional to the effective stake for each node operator.
    /// @param _totalRewardShares Total amount of reward shares to distribute.
    function getRewardsDistribution(uint256 _totalRewardShares)
        public
        view
        returns (address[] memory recipients, uint256[] memory shares, bool[] memory penalized)
    {
        uint256 nodeOperatorCount = getNodeOperatorsCount();

        uint256 activeCount = getActiveNodeOperatorsCount();
        recipients = new address[](activeCount);
        shares = new uint256[](activeCount);
        penalized = new bool[](activeCount);
        uint256 idx = 0;

        uint256 totalActiveValidatorsCount = 0;
        for (uint256 operatorId; operatorId < nodeOperatorCount; ++operatorId) {
            if (!getNodeOperatorIsActive(operatorId)) continue;

            Packed64x4.Packed memory signingKeysStats = _loadOperatorSigningKeysStats(operatorId);
            uint256 activeValidatorsCount =
                signingKeysStats.get(DEPOSITED_KEYS_COUNT_OFFSET) - signingKeysStats.get(EXITED_KEYS_COUNT_OFFSET);
            totalActiveValidatorsCount = totalActiveValidatorsCount.add(activeValidatorsCount);

            recipients[idx] = _nodeOperators[operatorId].rewardAddress;
            // prefill shares array with 'key share' for recipient, see below
            shares[idx] = activeValidatorsCount;
            penalized[idx] = isOperatorPenalized(operatorId);

            ++idx;
        }

        if (totalActiveValidatorsCount == 0) return (recipients, shares, penalized);

        uint256 perValidatorReward = _totalRewardShares.div(totalActiveValidatorsCount);

        for (idx = 0; idx < activeCount; ++idx) {
            shares[idx] = shares[idx].mul(perValidatorReward);
        }

        return (recipients, shares, penalized);
    }

    /// @notice Add `_quantity` validator signing keys to the keys of the node operator #`_nodeOperatorId`. Concatenated keys are: `_pubkeys`
    /// @dev Along with each key the DAO has to provide a signatures for the
    ///      (pubkey, withdrawal_credentials, 32000000000) message.
    ///      Given that information, the contract'll be able to call
    ///      deposit_contract.deposit on-chain.
    /// @param _nodeOperatorId Node Operator id
    /// @param _keysCount Number of signing keys provided
    /// @param _publicKeys Several concatenated validator signing keys
    /// @param _signatures Several concatenated signatures for (pubkey, withdrawal_credentials, 32000000000) messages
    function addSigningKeys(uint256 _nodeOperatorId, uint256 _keysCount, bytes _publicKeys, bytes _signatures) external {
        _addSigningKeys(_nodeOperatorId, _keysCount, _publicKeys, _signatures);
    }

    /// @notice Add `_quantity` validator signing keys of operator #`_id` to the set of usable keys. Concatenated keys are: `_pubkeys`. Can be done by node operator in question by using the designated rewards address.
    /// @dev Along with each key the DAO has to provide a signatures for the
    ///      (pubkey, withdrawal_credentials, 32000000000) message.
    ///      Given that information, the contract'll be able to call
    ///      deposit_contract.deposit on-chain.
    /// @param _nodeOperatorId Node Operator id
    /// @param _keysCount Number of signing keys provided
    /// @param _publicKeys Several concatenated validator signing keys
    /// @param _signatures Several concatenated signatures for (pubkey, withdrawal_credentials, 32000000000) messages
    /// @dev DEPRECATED use addSigningKeys instead
    function addSigningKeysOperatorBH(uint256 _nodeOperatorId, uint256 _keysCount, bytes _publicKeys, bytes _signatures)
        external
    {
        _addSigningKeys(_nodeOperatorId, _keysCount, _publicKeys, _signatures);
    }

    function _addSigningKeys(uint256 _nodeOperatorId, uint256 _keysCount, bytes _publicKeys, bytes _signatures) internal {
        _onlyExistedNodeOperator(_nodeOperatorId);
        _onlyNodeOperatorManager(msg.sender, _nodeOperatorId);

        _requireValidRange(_keysCount != 0 && _keysCount <= UINT64_MAX);

        Packed64x4.Packed memory signingKeysStats = _loadOperatorSigningKeysStats(_nodeOperatorId);
        uint256 totalSigningKeysCount = signingKeysStats.get(TOTAL_KEYS_COUNT_OFFSET);

        _requireValidRange(totalSigningKeysCount.add(_keysCount) <= UINT64_MAX);

<<<<<<< HEAD
        SIGNING_KEYS_MAPPING_NAME.saveKeysSigs(_nodeOperatorId,  totalSigningKeysCount, _keysCount, _publicKeys, _signatures);
=======
        totalSigningKeysCount =
            SIGNING_KEYS_MAPPING_NAME.addKeysSigs(_nodeOperatorId, _keysCount, totalSigningKeysCount, _publicKeys, _signatures);
>>>>>>> 9e333af9

        totalSigningKeysCount += _keysCount;
        emit TotalSigningKeysCountChanged(_nodeOperatorId, totalSigningKeysCount);

        signingKeysStats.set(TOTAL_KEYS_COUNT_OFFSET, uint64(totalSigningKeysCount));
        _saveOperatorSigningKeysStats(_nodeOperatorId, signingKeysStats);

        // upd totals
        Packed64x4.Packed memory summarySigningKeysStats = _loadSummarySigningKeysStats();
        summarySigningKeysStats.set(
            TOTAL_KEYS_COUNT_OFFSET, summarySigningKeysStats.get(SUMMARY_TOTAL_KEYS_COUNT_OFFSET).add(uint64(_keysCount))
        );
        _saveSummarySigningKeysStats(summarySigningKeysStats);

        _increaseValidatorsKeysNonce();
    }

    /// @notice Removes a validator signing key #`_index` from the keys of the node operator #`_nodeOperatorId`
    /// @param _nodeOperatorId Node Operator id
    /// @param _index Index of the key, starting with 0
    /// @dev DEPRECATED use removeSigningKeys instead
    function removeSigningKey(uint256 _nodeOperatorId, uint256 _index) external {
        _removeUnusedSigningKeys(_nodeOperatorId, _index, 1);
    }

    /// @notice Removes an #`_keysCount` of validator signing keys starting from #`_index` of operator #`_id` usable keys. Executed on behalf of DAO.
    /// @param _nodeOperatorId Node Operator id
    /// @param _fromIndex Index of the key, starting with 0
    /// @param _keysCount Number of keys to remove
    function removeSigningKeys(uint256 _nodeOperatorId, uint256 _fromIndex, uint256 _keysCount) external {
        _removeUnusedSigningKeys(_nodeOperatorId, _fromIndex, _keysCount);
    }

    /// @notice Removes a validator signing key #`_index` of operator #`_id` from the set of usable keys. Executed on behalf of Node Operator.
    /// @param _nodeOperatorId Node Operator id
    /// @param _index Index of the key, starting with 0
    /// @dev DEPRECATED use removeSigningKeys instead
    function removeSigningKeyOperatorBH(uint256 _nodeOperatorId, uint256 _index) external {
        _removeUnusedSigningKeys(_nodeOperatorId, _index, 1);
    }

    /// @notice Removes an #`_keysCount` of validator signing keys starting from #`_index` of operator #`_id` usable keys. Executed on behalf of Node Operator.
    /// @param _nodeOperatorId Node Operator id
    /// @param _fromIndex Index of the key, starting with 0
    /// @param _keysCount Number of keys to remove
    /// @dev DEPRECATED use removeSigningKeys instead
    function removeSigningKeysOperatorBH(uint256 _nodeOperatorId, uint256 _fromIndex, uint256 _keysCount) external {
        _removeUnusedSigningKeys(_nodeOperatorId, _fromIndex, _keysCount);
    }

    function _removeUnusedSigningKeys(uint256 _nodeOperatorId, uint256 _fromIndex, uint256 _keysCount) internal {
        _onlyExistedNodeOperator(_nodeOperatorId);
        _onlyNodeOperatorManager(msg.sender, _nodeOperatorId);

        // preserve the previous behavior of the method here and just return earlier
        if (_keysCount == 0) return;

        Packed64x4.Packed memory signingKeysStats = _loadOperatorSigningKeysStats(_nodeOperatorId);
        uint256 totalSigningKeysCount = signingKeysStats.get(TOTAL_KEYS_COUNT_OFFSET);
        // uint256 _toIndex = _fromIndex.add(_keysCount);
        // comapring _toIndex <= totalSigningKeysCount is enough as totalSigningKeysCount is always less than MAX_UINT64
        _requireValidRange(_fromIndex >= signingKeysStats.get(DEPOSITED_KEYS_COUNT_OFFSET) && _fromIndex.add(_keysCount) <= totalSigningKeysCount);

        // removing from the last index to the highest one, so we won't get outside the array

        SIGNING_KEYS_MAPPING_NAME.removeKeysSigs(_nodeOperatorId, _fromIndex, _keysCount, totalSigningKeysCount);

        // for (uint256 i = _toIndex; i > _fromIndex; --i) {
        //     totalSigningKeysCount =
        //         SIGNING_KEYS_MAPPING_NAME.removeUnusedKeySig(_nodeOperatorId, i - 1, totalSigningKeysCount.sub(1));
        // }
        totalSigningKeysCount -= _keysCount;
        signingKeysStats.set(TOTAL_KEYS_COUNT_OFFSET, uint64(totalSigningKeysCount));
        emit TotalSigningKeysCountChanged(_nodeOperatorId, totalSigningKeysCount);

        uint64 vettedSigningKeysCount = signingKeysStats.get(VETTED_KEYS_COUNT_OFFSET);
        if (_fromIndex < vettedSigningKeysCount) {
            // decreasing the staking limit so the key at _index can't be used anymore
            signingKeysStats.set(VETTED_KEYS_COUNT_OFFSET, uint64(_fromIndex));
            emit VettedSigningKeysCountChanged(_nodeOperatorId, _fromIndex);
        }
        _saveOperatorSigningKeysStats(_nodeOperatorId, signingKeysStats);

        // upd totals
        Packed64x4.Packed memory summarySigningKeysStats = _loadSummarySigningKeysStats();
        summarySigningKeysStats.set(
            SUMMARY_TOTAL_KEYS_COUNT_OFFSET,
            summarySigningKeysStats.get(SUMMARY_TOTAL_KEYS_COUNT_OFFSET).sub(uint64(_keysCount))
        );
        _saveSummarySigningKeysStats(summarySigningKeysStats);
        _updateTotalMaxValidatorsCount(_nodeOperatorId);

        _increaseValidatorsKeysNonce();
    }

    /// @notice Returns total number of signing keys of the node operator #`_nodeOperatorId`
    function getTotalSigningKeyCount(uint256 _nodeOperatorId) external view returns (uint256) {
        _onlyExistedNodeOperator(_nodeOperatorId);
        Packed64x4.Packed memory signingKeysStats = _loadOperatorSigningKeysStats(_nodeOperatorId);
        return signingKeysStats.get(TOTAL_KEYS_COUNT_OFFSET);
    }

    /// @notice Returns number of usable signing keys of the node operator #`_nodeOperatorId`
    function getUnusedSigningKeyCount(uint256 _nodeOperatorId) external view returns (uint256) {
        _onlyExistedNodeOperator(_nodeOperatorId);

        Packed64x4.Packed memory signingKeysStats = _loadOperatorSigningKeysStats(_nodeOperatorId);
        return signingKeysStats.get(TOTAL_KEYS_COUNT_OFFSET) - signingKeysStats.get(DEPOSITED_KEYS_COUNT_OFFSET);
    }

    /// @notice Returns n-th signing key of the node operator #`_nodeOperatorId`
    /// @param _nodeOperatorId Node Operator id
    /// @param _index Index of the key, starting with 0
    /// @return key Key
    /// @return depositSignature Signature needed for a deposit_contract.deposit call
    /// @return used Flag indication if the key was used in the staking
    function getSigningKey(uint256 _nodeOperatorId, uint256 _index)
        external
        view
        returns (bytes key, bytes depositSignature, bool used)
    {
        bool[] memory keyUses;
        (key, depositSignature, keyUses) = getSigningKeys(_nodeOperatorId, _index, 1);
        used = keyUses[0];
    }

    /// @notice Returns n signing keys of the node operator #`_nodeOperatorId`
    /// @param _nodeOperatorId Node Operator id
    /// @param _offset Offset of the key, starting with 0
    /// @param _limit Number of keys to return
    /// @return pubkeys Keys concatenated into the bytes batch
    /// @return signatures Signatures concatenated into the bytes batch needed for a deposit_contract.deposit call
    /// @return used Array of flags indicated if the key was used in the staking
    function getSigningKeys(uint256 _nodeOperatorId, uint256 _offset, uint256 _limit)
        public
        view
        returns (bytes memory pubkeys, bytes memory signatures, bool[] memory used)
    {
        _onlyExistedNodeOperator(_nodeOperatorId);

        Packed64x4.Packed memory signingKeysStats = _loadOperatorSigningKeysStats(_nodeOperatorId);
        _requireValidRange(_offset.add(_limit) <= signingKeysStats.get(TOTAL_KEYS_COUNT_OFFSET));

        uint256 depositedSigningKeysCount = signingKeysStats.get(DEPOSITED_KEYS_COUNT_OFFSET);
        (pubkeys, signatures) = SigningKeys.initKeysSigsBuf(_limit);
        used = new bool[](_limit);

        SIGNING_KEYS_MAPPING_NAME.loadKeysSigs(_nodeOperatorId, _offset, _limit, pubkeys, signatures, 0);
        for (uint256 i; i < _limit; ++i) {
            used[i] = (_offset + i) < depositedSigningKeysCount;
        }
        // for (uint256 i; i < _limit; ++i) {
        //     SIGNING_KEYS_MAPPING_NAME.loadKeySigAndAppend(_nodeOperatorId, _offset + i, i, pubkeys, signatures);
        //     used[i] = (_offset + i) < depositedSigningKeysCount;
        // }
    }

    /// @notice Returns the type of the staking module
    function getType() external view returns (bytes32) {
        return TYPE_POSITION.getStorageBytes32();
    }

    function getStakingModuleSummary()
        external
        view
        returns (uint256 totalExitedValidators, uint256 totalDepositedValidators, uint256 depositableValidatorsCount)
    {
        Packed64x4.Packed memory summarySigningKeysStats = _loadSummarySigningKeysStats();
        totalExitedValidators = summarySigningKeysStats.get(SUMMARY_EXITED_KEYS_COUNT_OFFSET);
        totalDepositedValidators = summarySigningKeysStats.get(SUMMARY_DEPOSITED_KEYS_COUNT_OFFSET);
        depositableValidatorsCount = summarySigningKeysStats.get(SUMMARY_MAX_VALIDATORS_COUNT_OFFSET) - totalDepositedValidators;
    }

    function getNodeOperatorSummary(uint256 _nodeOperatorId)
        external
        view
        returns (
            bool isTargetLimitActive,
            uint256 targetValidatorsCount,
            uint256 stuckValidatorsCount,
            uint256 refundedValidatorsCount,
            uint256 stuckPenaltyEndTimestamp,
            uint256 totalExitedValidators,
            uint256 totalDepositedValidators,
            uint256 depositableValidatorsCount
    ) {
        _onlyExistedNodeOperator(_nodeOperatorId);

        Packed64x4.Packed memory operatorTargetStats = _loadOperatorTargetValidatorsStats(_nodeOperatorId);
        Packed64x4.Packed memory stuckPenaltyStats = _loadOperatorStuckPenaltyStats(_nodeOperatorId);

        isTargetLimitActive = operatorTargetStats.get(IS_TARGET_LIMIT_ACTIVE_OFFSET) != 0;
        targetValidatorsCount = operatorTargetStats.get(TARGET_VALIDATORS_COUNT_OFFSET);
        stuckValidatorsCount = stuckPenaltyStats.get(STUCK_VALIDATORS_COUNT_OFFSET);
        refundedValidatorsCount = stuckPenaltyStats.get(REFUNDED_VALIDATORS_COUNT_OFFSET);
        stuckPenaltyEndTimestamp = stuckPenaltyStats.get(STUCK_PENALTY_END_TIMESTAMP_OFFSET);

        (totalExitedValidators, totalDepositedValidators, depositableValidatorsCount) =
            _getNodeOperatorValidatorsSummary(_nodeOperatorId);
    }

    function _getNodeOperatorValidatorsSummary(uint256 _nodeOperatorId) internal view returns (
        uint256 totalExitedValidators,
        uint256 totalDepositedValidators,
        uint256 depositableValidatorsCount
    ) {
        uint256 totalMaxValidators;
        (totalMaxValidators, totalExitedValidators, totalDepositedValidators) = _getNodeOperator(_nodeOperatorId);

        depositableValidatorsCount = totalMaxValidators - totalDepositedValidators;
    }

    // добавить в distributerewards вызов

    // комент по чтению calldata и смещениям
    // передавать параметром penalty delay и эмитить событие

    function _isOperatorPenalized(Packed64x4.Packed memory stuckPenaltyStats) internal view returns (bool) {
        return stuckPenaltyStats.get(REFUNDED_VALIDATORS_COUNT_OFFSET) < stuckPenaltyStats.get(STUCK_VALIDATORS_COUNT_OFFSET)
            || block.timestamp <= stuckPenaltyStats.get(STUCK_PENALTY_END_TIMESTAMP_OFFSET);
    }

    function isOperatorPenalized(uint256 _nodeOperatorId) public view returns (bool) {
        Packed64x4.Packed memory stuckPenaltyStats = _loadOperatorStuckPenaltyStats(_nodeOperatorId);
        return _isOperatorPenalized(stuckPenaltyStats);
    }

    function isOperatorPenaltyCleared(uint256 _nodeOperatorId) public view returns (bool) {
        Packed64x4.Packed memory stuckPenaltyStats = _loadOperatorStuckPenaltyStats(_nodeOperatorId);
        return !_isOperatorPenalized(stuckPenaltyStats) && stuckPenaltyStats.get(STUCK_PENALTY_END_TIMESTAMP_OFFSET) == 0;
    }

    function clearNodeOperatorPenalty(uint256 _nodeOperatorId) public returns (bool) {
        Packed64x4.Packed memory stuckPenaltyStats = _loadOperatorStuckPenaltyStats(_nodeOperatorId);
        require(
            !_isOperatorPenalized(stuckPenaltyStats) && stuckPenaltyStats.get(STUCK_PENALTY_END_TIMESTAMP_OFFSET) != 0,
            "CANT_CLEAR_PENALTY"
        );
        stuckPenaltyStats.set(STUCK_PENALTY_END_TIMESTAMP_OFFSET, 0);
        _saveOperatorStuckPenaltyStats(_nodeOperatorId, stuckPenaltyStats);
        _updateTotalMaxValidatorsCount(_nodeOperatorId);
    }

    /// @notice Returns total number of node operators
    function getNodeOperatorsCount() public view returns (uint256) {
        return TOTAL_OPERATORS_COUNT_POSITION.getStorageUint256();
    }

    /// @notice Returns number of active node operators
    function getActiveNodeOperatorsCount() public view returns (uint256) {
        return ACTIVE_OPERATORS_COUNT_POSITION.getStorageUint256();
    }

    /// @notice Returns if the node operator with given id is active
    function getNodeOperatorIsActive(uint256 _nodeOperatorId) public view returns (bool) {
        return _nodeOperators[_nodeOperatorId].active;
    }

    /// @notice Returns up to `_limit` node operator ids starting from the `_offset`.
    function getNodeOperatorIds(uint256 _offset, uint256 _limit)
        external
        view
        returns (uint256[] memory nodeOperatorIds) {
        uint256 nodeOperatorsCount = getNodeOperatorsCount();
        if (_offset >= nodeOperatorsCount || _limit == 0) return;
        nodeOperatorIds = new uint256[](Math256.min(_limit, nodeOperatorsCount - _offset));
        for (uint256 i = 0; i < nodeOperatorIds.length; ++i) {
            nodeOperatorIds[i] = _offset + i;
        }
    }

    /// @notice Returns a counter that MUST change it's value when any of the following happens:
    ///     1. a node operator's deposit data is added
    ///     2. a node operator's deposit data is removed
    ///     3. a node operator's ready-to-deposit data size is changed
    ///     4. a node operator was activated/deactivated
    ///     5. a node operator's deposit data is used for the deposit
    function getNonce() external view returns (uint256) {
        return KEYS_OP_INDEX_POSITION.getStorageUint256();
    }

    /// @notice Returns a counter that MUST change its value whenever the deposit data set changes.
    ///     Below is the typical list of actions that requires an update of the nonce:
    ///     1. a node operator's deposit data is added
    ///     2. a node operator's deposit data is removed
    ///     3. a node operator's ready-to-deposit data size is changed
    ///     4. a node operator was activated/deactivated
    ///     5. a node operator's deposit data is used for the deposit
    ///     Note: Depending on the StakingModule implementation above list might be extended
    /// @dev DEPRECATED use getNonce() instead
    function getKeysOpIndex() external view returns (uint256) {
        return KEYS_OP_INDEX_POSITION.getStorageUint256();
    }

    /// @notice distributes rewards among node operators
    /// @return the amount of stETH shares distributed among node operators
    function _distributeRewards() internal returns (uint256 distributed) {
        IStETH stETH = IStETH(getLocator().lido());

        uint256 sharesToDistribute = stETH.sharesOf(address(this));
        if (sharesToDistribute == 0) {
            return;
        }

        (address[] memory recipients, uint256[] memory shares, bool[] memory penalized) =
            getRewardsDistribution(sharesToDistribute);

        distributed = 0;

        for (uint256 idx; idx < recipients.length; ++idx) {
            /// @dev skip ultra-low amounts processing to avoid transfer zero amount in case of a penalty
            if (shares[idx] < 2) continue;
            if (penalized[idx]) {
                /// @dev half reward punishment
                /// @dev ignore remainder since it accumulated on contract balance
                shares[idx] >>= 1;
                IBurner(getLocator().burner()).requestBurnShares(address(this), shares[idx]);
                emit NodeOperatorPenalized(recipients[idx], shares[idx]);
            }
            stETH.transferShares(recipients[idx], shares[idx]);
            distributed = distributed.add(shares[idx]);
            emit RewardsDistributed(recipients[idx], shares[idx]);
        }
    }

    function getLocator() public view returns (ILidoLocator) {
        return ILidoLocator(LIDO_LOCATOR_POSITION.getStorageAddress());
    }

    function getStuckPenaltyDelay() public view returns (uint256) {
        return STUCK_PENALTY_DELAY_POSITION.getStorageUint256();
    }

    function setStuckPenaltyDelay(uint256 _delay) external {
        _auth(MANAGE_NODE_OPERATOR_ROLE);

        _setStuckPenaltyDelay(_delay);
    }

    /// @dev set new stuck penalty delay, duration in sec
    function _setStuckPenaltyDelay(uint256 _delay) internal {
        STUCK_PENALTY_DELAY_POSITION.setStorageUint256(_delay);
        emit StuckPenaltyDelayChanged(_delay);
    }

    function _increaseValidatorsKeysNonce() internal {
        uint256 keysOpIndex = KEYS_OP_INDEX_POSITION.getStorageUint256() + 1;
        KEYS_OP_INDEX_POSITION.setStorageUint256(keysOpIndex);
        /// @dev [DEPRECATED] event preserved for tooling compatibility
        emit KeysOpIndexSet(keysOpIndex);
        emit NonceChanged(keysOpIndex);
    }

    function _loadSummarySigningKeysStats() internal view returns (Packed64x4.Packed memory) {
        return _nodeOperatorSummary.summarySigningKeysStats;
    }

    function _saveSummarySigningKeysStats(Packed64x4.Packed memory _val) internal {
        _nodeOperatorSummary.summarySigningKeysStats = _val;
    }

    function _loadOperatorTargetValidatorsStats(uint256 _nodeOperatorId) internal view returns (Packed64x4.Packed memory) {
        return _nodeOperators[_nodeOperatorId].targetValidatorsStats;
    }

    function _saveOperatorTargetValidatorsStats(uint256 _nodeOperatorId, Packed64x4.Packed memory _val) internal {
        _nodeOperators[_nodeOperatorId].targetValidatorsStats = _val;
    }

    function _loadOperatorStuckPenaltyStats(uint256 _nodeOperatorId) internal view returns (Packed64x4.Packed memory) {
        return _nodeOperators[_nodeOperatorId].stuckPenaltyStats;
    }

    function _saveOperatorStuckPenaltyStats(uint256 _nodeOperatorId, Packed64x4.Packed memory _val) internal {
        _nodeOperators[_nodeOperatorId].stuckPenaltyStats = _val;
    }

    function _loadOperatorSigningKeysStats(uint256 _nodeOperatorId) internal view returns (Packed64x4.Packed memory) {
        return _nodeOperators[_nodeOperatorId].signingKeysStats;
    }

    function _saveOperatorSigningKeysStats(uint256 _nodeOperatorId, Packed64x4.Packed memory _val) internal {
        _nodeOperators[_nodeOperatorId].signingKeysStats = _val;
    }

    function _requireAuth(bool _pass) internal pure {
        require(_pass, "APP_AUTH_FAILED");
    }

    function _requireNotSameValue(bool _pass) internal pure {
        require(_pass, "VALUE_IS_THE_SAME");
    }

    function _requireValidRange(bool _pass) internal pure {
        require(_pass, "OUT_OF_RANGE");
    }

    function _onlyCorrectNodeOperatorState(bool _pass) internal pure {
        require(_pass, "WRONG_OPERATOR_ACTIVE_STATE");
    }

    function _auth(bytes32 _role) internal view {
        _requireAuth(canPerform(msg.sender, _role, new uint256[](0)));
    }

    function _authP(bytes32 _role, uint256[] _params) internal view {
        _requireAuth(canPerform(msg.sender, _role, _params));
    }

    function _onlyNodeOperatorManager(address _sender, uint256 _nodeOperatorId) internal view {
        bool isRewardAddress = _sender == _nodeOperators[_nodeOperatorId].rewardAddress;
        _requireAuth(isRewardAddress || canPerform(_sender, MANAGE_SIGNING_KEYS, arr(_nodeOperatorId)));
    }

    function _onlyExistedNodeOperator(uint256 _nodeOperatorId) internal view {
        _requireValidRange(_nodeOperatorId < getNodeOperatorsCount());
    }

    function _onlyValidNodeOperatorName(string _name) internal pure {
        require(bytes(_name).length > 0 && bytes(_name).length <= MAX_NODE_OPERATOR_NAME_LENGTH, "WRONG_NAME_LENGTH");
    }

    function _onlyNonZeroAddress(address _a) internal pure {
        require(_a != address(0), "ZERO_ADDRESS");
    }
}<|MERGE_RESOLUTION|>--- conflicted
+++ resolved
@@ -985,12 +985,7 @@
 
         _requireValidRange(totalSigningKeysCount.add(_keysCount) <= UINT64_MAX);
 
-<<<<<<< HEAD
         SIGNING_KEYS_MAPPING_NAME.saveKeysSigs(_nodeOperatorId,  totalSigningKeysCount, _keysCount, _publicKeys, _signatures);
-=======
-        totalSigningKeysCount =
-            SIGNING_KEYS_MAPPING_NAME.addKeysSigs(_nodeOperatorId, _keysCount, totalSigningKeysCount, _publicKeys, _signatures);
->>>>>>> 9e333af9
 
         totalSigningKeysCount += _keysCount;
         emit TotalSigningKeysCountChanged(_nodeOperatorId, totalSigningKeysCount);
