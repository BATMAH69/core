// SPDX-FileCopyrightText: 2020 Lido <info@lido.fi>

// SPDX-License-Identifier: GPL-3.0

/* See contracts/COMPILERS.md */
pragma solidity 0.4.24;

import "@aragon/os/contracts/apps/AragonApp.sol";
import "@aragon/os/contracts/common/IsContract.sol";
import "@aragon/os/contracts/lib/math/SafeMath.sol";
import "@aragon/os/contracts/lib/math/SafeMath64.sol";
import "solidity-bytes-utils/contracts/BytesLib.sol";

import "../interfaces/INodeOperatorsRegistry.sol";
import "../lib/MemUtils.sol";


/**
  * @title Node Operator registry implementation
  *
  * See the comment of `INodeOperatorsRegistry`.
  *
  * NOTE: the code below assumes moderate amount of node operators, e.g. up to 50.
  */
contract NodeOperatorsRegistry is INodeOperatorsRegistry, IsContract, AragonApp {
    using SafeMath for uint256;
    using SafeMath64 for uint64;
    using UnstructuredStorage for bytes32;

    /// ACL
    bytes32 constant public MANAGE_SIGNING_KEYS = keccak256("MANAGE_SIGNING_KEYS");
    bytes32 constant public ADD_NODE_OPERATOR_ROLE = keccak256("ADD_NODE_OPERATOR_ROLE");
    bytes32 constant public SET_NODE_OPERATOR_ACTIVE_ROLE = keccak256("SET_NODE_OPERATOR_ACTIVE_ROLE");
    bytes32 constant public SET_NODE_OPERATOR_NAME_ROLE = keccak256("SET_NODE_OPERATOR_NAME_ROLE");
    bytes32 constant public SET_NODE_OPERATOR_ADDRESS_ROLE = keccak256("SET_NODE_OPERATOR_ADDRESS_ROLE");
    bytes32 constant public SET_NODE_OPERATOR_LIMIT_ROLE = keccak256("SET_NODE_OPERATOR_LIMIT_ROLE");
    bytes32 constant public REPORT_STOPPED_VALIDATORS_ROLE = keccak256("REPORT_STOPPED_VALIDATORS_ROLE");

    uint256 constant public PUBKEY_LENGTH = 48;
    uint256 constant public SIGNATURE_LENGTH = 96;

    uint256 internal constant UINT64_MAX = uint256(uint64(-1));

    bytes32 internal constant SIGNING_KEYS_MAPPING_NAME = keccak256("lido.NodeOperatorsRegistry.signingKeysMappingName");


    /// @dev Node Operator parameters and internal state
    struct NodeOperator {
        bool active;    // a flag indicating if the operator can participate in further staking and reward distribution
        address rewardAddress;  // Ethereum 1 address which receives steth rewards for this operator
        string name;    // human-readable name
        uint64 stakingLimit;    // the maximum number of validators to stake for this operator
        uint64 stoppedValidators;   // number of signing keys which stopped validation (e.g. were slashed)

        uint64 totalSigningKeys;    // total amount of signing keys of this operator
        uint64 usedSigningKeys;     // number of signing keys of this operator which were used in deposits to the Ethereum 2
    }

    /// @dev Memory cache entry used in the assignNextKeys function
    struct DepositLookupCacheEntry {
        // Makes no sense to pack types since reading memory is as fast as any op
        uint256 id;
        uint256 stakingLimit;
        uint256 stoppedValidators;
        uint256 totalSigningKeys;
        uint256 usedSigningKeys;
        uint256 initialUsedSigningKeys;
    }

    /// @dev Mapping of all node operators. Mapping is used to be able to extend the struct.
    mapping(uint256 => NodeOperator) internal operators;

    // @dev Total number of operators
    bytes32 internal constant TOTAL_OPERATORS_COUNT_POSITION = keccak256("lido.NodeOperatorsRegistry.totalOperatorsCount");

    // @dev Cached number of active operators
    bytes32 internal constant ACTIVE_OPERATORS_COUNT_POSITION = keccak256("lido.NodeOperatorsRegistry.activeOperatorsCount");

    /// @dev link to the Lido contract
    bytes32 internal constant LIDO_POSITION = keccak256("lido.NodeOperatorsRegistry.lido");

    /// @dev link to the index of operations with keys
    bytes32 internal constant KEYS_OP_INDEX_POSITION = keccak256("lido.NodeOperatorsRegistry.keysOpIndex");


    modifier onlyLido() {
        require(msg.sender == LIDO_POSITION.getStorageAddress(), "APP_AUTH_FAILED");
        _;
    }

    modifier validAddress(address _a) {
        require(_a != address(0), "EMPTY_ADDRESS");
        _;
    }

    modifier operatorExists(uint256 _id) {
        require(_id < getNodeOperatorsCount(), "NODE_OPERATOR_NOT_FOUND");
        _;
    }

    function initialize(address _lido) public onlyInit {
        TOTAL_OPERATORS_COUNT_POSITION.setStorageUint256(0);
        ACTIVE_OPERATORS_COUNT_POSITION.setStorageUint256(0);
        KEYS_OP_INDEX_POSITION.setStorageUint256(0);
        LIDO_POSITION.setStorageAddress(_lido);
        initialized();
    }

    /**
      * @notice Add node operator named `_name` with reward address `_rewardAddress` and staking limit = 0
      * @param _name Human-readable name
      * @param _rewardAddress Ethereum 1 address which receives stETH rewards for this operator
      * @return a unique key of the added operator
      */
    function addNodeOperator(string _name, address _rewardAddress) external
        auth(ADD_NODE_OPERATOR_ROLE)
        validAddress(_rewardAddress)
        returns (uint256 id)
    {
        id = getNodeOperatorsCount();
        TOTAL_OPERATORS_COUNT_POSITION.setStorageUint256(id.add(1));

        NodeOperator storage operator = operators[id];

        uint256 activeOperatorsCount = getActiveNodeOperatorsCount();
        ACTIVE_OPERATORS_COUNT_POSITION.setStorageUint256(activeOperatorsCount.add(1));

        operator.active = true;
        operator.name = _name;
        operator.rewardAddress = _rewardAddress;
        operator.stakingLimit = 0;

        emit NodeOperatorAdded(id, _name, _rewardAddress, 0);

        return id;
    }

    /**
      * @notice `_active ? 'Enable' : 'Disable'` the node operator #`_id`
      */
    function setNodeOperatorActive(uint256 _id, bool _active) external
        authP(SET_NODE_OPERATOR_ACTIVE_ROLE, arr(_id, _active ? uint256(1) : uint256(0)))
        operatorExists(_id)
    {
        require(operators[_id].active != _active, "NODE_OPERATOR_ACTIVITY_ALREADY_SET");

        _increaseKeysOpIndex();
<<<<<<< HEAD
        if (operators[_id].active != _active) {
            uint256 activeOperatorsCount = getActiveNodeOperatorsCount();
            if (_active)
                ACTIVE_OPERATORS_COUNT_POSITION.setStorageUint256(activeOperatorsCount.add(1));
            else
                ACTIVE_OPERATORS_COUNT_POSITION.setStorageUint256(activeOperatorsCount.sub(1));
=======

        uint256 activeOperatorsCount = getActiveNodeOperatorsCount();
        if (_active)
            ACTIVE_OPERATORS_COUNT_POSITION.setStorageUint256(activeOperatorsCount.add(1));
        else
            ACTIVE_OPERATORS_COUNT_POSITION.setStorageUint256(activeOperatorsCount.sub(1));
>>>>>>> bf3c2611

            operators[_id].active = _active;
        }

        emit NodeOperatorActiveSet(_id, _active);
    }

    /**
      * @notice Change human-readable name of the node operator #`_id` to `_name`
      */
    function setNodeOperatorName(uint256 _id, string _name) external
        authP(SET_NODE_OPERATOR_NAME_ROLE, arr(_id))
        operatorExists(_id)
    {
        require(keccak256(operators[_id].name) != keccak256(_name), "NODE_OPERATOR_NAME_IS_THE_SAME");
        operators[_id].name = _name;
        emit NodeOperatorNameSet(_id, _name);
    }

    /**
      * @notice Change reward address of the node operator #`_id` to `_rewardAddress`
      */
    function setNodeOperatorRewardAddress(uint256 _id, address _rewardAddress) external
        authP(SET_NODE_OPERATOR_ADDRESS_ROLE, arr(_id, uint256(_rewardAddress)))
        operatorExists(_id)
        validAddress(_rewardAddress)
    {
        require(operators[_id].rewardAddress != _rewardAddress, "NODE_OPERATOR_ADDRESS_IS_THE_SAME");
        operators[_id].rewardAddress = _rewardAddress;
        emit NodeOperatorRewardAddressSet(_id, _rewardAddress);
    }

    /**
      * @notice Set the maximum number of validators to stake for the node operator #`_id` to `_stakingLimit`
      */
    function setNodeOperatorStakingLimit(uint256 _id, uint64 _stakingLimit) external
        authP(SET_NODE_OPERATOR_LIMIT_ROLE, arr(_id, uint256(_stakingLimit)))
        operatorExists(_id)
    {
        require(operators[_id].stakingLimit != _stakingLimit, "NODE_OPERATOR_STAKING_LIMIT_IS_THE_SAME");
        _increaseKeysOpIndex();
        operators[_id].stakingLimit = _stakingLimit;
        emit NodeOperatorStakingLimitSet(_id, _stakingLimit);
    }

    /**
      * @notice Report `_stoppedIncrement` more stopped validators of the node operator #`_id`
      */
    function reportStoppedValidators(uint256 _id, uint64 _stoppedIncrement) external
        authP(REPORT_STOPPED_VALIDATORS_ROLE, arr(_id, uint256(_stoppedIncrement)))
        operatorExists(_id)
    {
        require(0 != _stoppedIncrement, "EMPTY_VALUE");
        operators[_id].stoppedValidators = operators[_id].stoppedValidators.add(_stoppedIncrement);
        require(operators[_id].stoppedValidators <= operators[_id].usedSigningKeys, "STOPPED_MORE_THAN_LAUNCHED");

        emit NodeOperatorTotalStoppedValidatorsReported(_id, operators[_id].stoppedValidators);
    }

    /**
      * @notice Remove unused signing keys
      * @dev Function is used by the Lido contract
      */
    function trimUnusedKeys() external onlyLido {
        uint256 length = getNodeOperatorsCount();
        for (uint256 operatorId = 0; operatorId < length; ++operatorId) {
            uint64 totalSigningKeys = operators[operatorId].totalSigningKeys;
            uint64 usedSigningKeys = operators[operatorId].usedSigningKeys;
            if (totalSigningKeys != usedSigningKeys) { // write only if update is needed
                operators[operatorId].totalSigningKeys = usedSigningKeys;  // discard unused keys
                emit NodeOperatorTotalKeysTrimmed(operatorId, totalSigningKeys - usedSigningKeys);
            }
        }
    }

    /**
      * @notice Add `_quantity` validator signing keys of operator #`_id` to the set of usable keys. Concatenated keys are: `_pubkeys`. Can be done by the DAO in question by using the designated rewards address.
      * @dev Along with each key the DAO has to provide a signatures for the
      *      (pubkey, withdrawal_credentials, 32000000000) message.
      *      Given that information, the contract'll be able to call
      *      deposit_contract.deposit on-chain.
      * @param _operator_id Node Operator id
      * @param _quantity Number of signing keys provided
      * @param _pubkeys Several concatenated validator signing keys
      * @param _signatures Several concatenated signatures for (pubkey, withdrawal_credentials, 32000000000) messages
      */
    function addSigningKeys(uint256 _operator_id, uint256 _quantity, bytes _pubkeys, bytes _signatures) external
        authP(MANAGE_SIGNING_KEYS, arr(_operator_id))
    {
        _addSigningKeys(_operator_id, _quantity, _pubkeys, _signatures);
    }

    /**
      * @notice Add `_quantity` validator signing keys of operator #`_id` to the set of usable keys. Concatenated keys are: `_pubkeys`. Can be done by node operator in question by using the designated rewards address.
      * @dev Along with each key the DAO has to provide a signatures for the
      *      (pubkey, withdrawal_credentials, 32000000000) message.
      *      Given that information, the contract'll be able to call
      *      deposit_contract.deposit on-chain.
      * @param _operator_id Node Operator id
      * @param _quantity Number of signing keys provided
      * @param _pubkeys Several concatenated validator signing keys
      * @param _signatures Several concatenated signatures for (pubkey, withdrawal_credentials, 32000000000) messages
      */
    function addSigningKeysOperatorBH(
        uint256 _operator_id,
        uint256 _quantity,
        bytes _pubkeys,
        bytes _signatures
    )
        external
    {
        require(msg.sender == operators[_operator_id].rewardAddress, "APP_AUTH_FAILED");
        _addSigningKeys(_operator_id, _quantity, _pubkeys, _signatures);
    }

    /**
      * @notice Removes a validator signing key #`_index` of operator #`_id` from the set of usable keys. Executed on behalf of DAO.
      * @param _operator_id Node Operator id
      * @param _index Index of the key, starting with 0
      */
    function removeSigningKey(uint256 _operator_id, uint256 _index)
        external
        authP(MANAGE_SIGNING_KEYS, arr(_operator_id))
    {
        _removeSigningKey(_operator_id, _index);
    }

    /**
      * @notice Removes an #`_amount` of validator signing keys starting from #`_index` of operator #`_id` usable keys. Executed on behalf of DAO.
      * @param _operator_id Node Operator id
      * @param _index Index of the key, starting with 0
      * @param _amount Number of keys to remove
      */
    function removeSigningKeys(uint256 _operator_id, uint256 _index, uint256 _amount)
        external
        authP(MANAGE_SIGNING_KEYS, arr(_operator_id))
    {
        // removing from the last index to the highest one, so we won't get outside the array
        for (uint256 i = _index.add(_amount); i > _index; --i) {
            _removeSigningKey(_operator_id, i - 1);
        }
    }

    /**
      * @notice Removes a validator signing key #`_index` of operator #`_id` from the set of usable keys. Executed on behalf of Node Operator.
      * @param _operator_id Node Operator id
      * @param _index Index of the key, starting with 0
      */
    function removeSigningKeyOperatorBH(uint256 _operator_id, uint256 _index) external {
        require(msg.sender == operators[_operator_id].rewardAddress, "APP_AUTH_FAILED");
        _removeSigningKey(_operator_id, _index);
    }

    /**
      * @notice Removes an #`_amount` of validator signing keys starting from #`_index` of operator #`_id` usable keys. Executed on behalf of Node Operator.
      * @param _operator_id Node Operator id
      * @param _index Index of the key, starting with 0
      * @param _amount Number of keys to remove
      */
    function removeSigningKeysOperatorBH(uint256 _operator_id, uint256 _index, uint256 _amount) external {
        require(msg.sender == operators[_operator_id].rewardAddress, "APP_AUTH_FAILED");
        // removing from the last index to the highest one, so we won't get outside the array
        for (uint256 i = _index.add(_amount); i > _index; --i) {
            _removeSigningKey(_operator_id, i - 1);
        }
    }

    /**
     * @notice Selects and returns at most `_numKeys` signing keys (as well as the corresponding
     *         signatures) from the set of active keys and marks the selected keys as used.
     *         May only be called by the Lido contract.
     *
     * @param _numKeys The number of keys to select. The actual number of selected keys may be less
     *        due to the lack of active keys.
     */
    function assignNextSigningKeys(uint256 _numKeys) external onlyLido returns (bytes memory pubkeys, bytes memory signatures) {
        // Memory is very cheap, although you don't want to grow it too much
        DepositLookupCacheEntry[] memory cache = _loadOperatorCache();
        if (0 == cache.length)
            return (new bytes(0), new bytes(0));

        uint256 numAssignedKeys = 0;
        DepositLookupCacheEntry memory entry;

        while (numAssignedKeys < _numKeys) {
            // Finding the best suitable operator
            uint256 bestOperatorIdx = cache.length;   // 'not found' flag
            uint256 smallestStake;
            // The loop is ligthweight comparing to an ether transfer and .deposit invocation
            for (uint256 idx = 0; idx < cache.length; ++idx) {
                entry = cache[idx];

                assert(entry.usedSigningKeys <= entry.totalSigningKeys);
                if (entry.usedSigningKeys == entry.totalSigningKeys)
                    continue;

                uint256 stake = entry.usedSigningKeys.sub(entry.stoppedValidators);
                if (stake + 1 > entry.stakingLimit)
                    continue;

                if (bestOperatorIdx == cache.length || stake < smallestStake) {
                    bestOperatorIdx = idx;
                    smallestStake = stake;
                }
            }

            if (bestOperatorIdx == cache.length)  // not found
                break;

            entry = cache[bestOperatorIdx];
            assert(entry.usedSigningKeys < UINT64_MAX);

            ++entry.usedSigningKeys;
            ++numAssignedKeys;
        }

        if (numAssignedKeys == 0) {
            return (new bytes(0), new bytes(0));
        }

        if (numAssignedKeys > 1) {
            // we can allocate without zeroing out since we're going to rewrite the whole array
            pubkeys = MemUtils.unsafeAllocateBytes(numAssignedKeys * PUBKEY_LENGTH);
            signatures = MemUtils.unsafeAllocateBytes(numAssignedKeys * SIGNATURE_LENGTH);
        }

        uint256 numLoadedKeys = 0;

        for (uint256 i = 0; i < cache.length; ++i) {
            entry = cache[i];

            if (entry.usedSigningKeys == entry.initialUsedSigningKeys) {
                continue;
            }

            operators[entry.id].usedSigningKeys = uint64(entry.usedSigningKeys);

            for (uint256 keyIndex = entry.initialUsedSigningKeys; keyIndex < entry.usedSigningKeys; ++keyIndex) {
                (bytes memory pubkey, bytes memory signature) = _loadSigningKey(entry.id, keyIndex);
                if (numAssignedKeys == 1) {
                    return (pubkey, signature);
                } else {
                    MemUtils.copyBytes(pubkey, pubkeys, numLoadedKeys * PUBKEY_LENGTH);
                    MemUtils.copyBytes(signature, signatures, numLoadedKeys * SIGNATURE_LENGTH);
                    ++numLoadedKeys;
                }
            }

            if (numLoadedKeys == numAssignedKeys) {
                break;
            }
        }

        assert(numLoadedKeys == numAssignedKeys);
        return (pubkeys, signatures);
    }

    /**
      * @notice Returns the rewards distribution proportional to the effective stake for each node operator.
      * @param _totalRewardShares Total amount of reward shares to distribute.
      */
    function getRewardsDistribution(uint256 _totalRewardShares) external view
        returns (
            address[] memory recipients,
            uint256[] memory shares
        )
    {
        uint256 nodeOperatorCount = getNodeOperatorsCount();

        uint256 activeCount = getActiveNodeOperatorsCount();
        recipients = new address[](activeCount);
        shares = new uint256[](activeCount);
        uint256 idx = 0;

        uint256 effectiveStakeTotal = 0;
        for (uint256 operatorId = 0; operatorId < nodeOperatorCount; ++operatorId) {
            NodeOperator storage operator = operators[operatorId];
            if (!operator.active)
                continue;

            uint256 effectiveStake = operator.usedSigningKeys.sub(operator.stoppedValidators);
            effectiveStakeTotal = effectiveStakeTotal.add(effectiveStake);

            recipients[idx] = operator.rewardAddress;
            shares[idx] = effectiveStake;

            ++idx;
        }

        if (effectiveStakeTotal == 0)
            return (recipients, shares);

        uint256 perStakeReward = _totalRewardShares.div(effectiveStakeTotal);

        for (idx = 0; idx < activeCount; ++idx) {
            shares[idx] = shares[idx].mul(perStakeReward);
        }

        return (recipients, shares);
    }

    /**
      * @notice Returns number of active node operators
      */
    function getActiveNodeOperatorsCount() public view returns (uint256) {
        return ACTIVE_OPERATORS_COUNT_POSITION.getStorageUint256();
    }

    /**
      * @notice Returns the n-th node operator
      * @param _id Node Operator id
      * @param _fullInfo If true, name will be returned as well
      */
    function getNodeOperator(uint256 _id, bool _fullInfo) external view
        operatorExists(_id)
        returns
        (
            bool active,
            string name,
            address rewardAddress,
            uint64 stakingLimit,
            uint64 stoppedValidators,
            uint64 totalSigningKeys,
            uint64 usedSigningKeys
        )
    {
        NodeOperator storage operator = operators[_id];

        active = operator.active;
        name = _fullInfo ? operator.name : "";    // reading name is 2+ SLOADs
        rewardAddress = operator.rewardAddress;
        stakingLimit = operator.stakingLimit;
        stoppedValidators = operator.stoppedValidators;
        totalSigningKeys = operator.totalSigningKeys;
        usedSigningKeys = operator.usedSigningKeys;
    }

    /**
      * @notice Returns total number of signing keys of the node operator #`_operator_id`
      */
    function getTotalSigningKeyCount(uint256 _operator_id) external view operatorExists(_operator_id) returns (uint256) {
        return operators[_operator_id].totalSigningKeys;
    }

    /**
      * @notice Returns number of usable signing keys of the node operator #`_operator_id`
      */
    function getUnusedSigningKeyCount(uint256 _operator_id) external view operatorExists(_operator_id) returns (uint256) {
        return operators[_operator_id].totalSigningKeys.sub(operators[_operator_id].usedSigningKeys);
    }

    /**
      * @notice Returns n-th signing key of the node operator #`_operator_id`
      * @param _operator_id Node Operator id
      * @param _index Index of the key, starting with 0
      * @return key Key
      * @return depositSignature Signature needed for a deposit_contract.deposit call
      * @return used Flag indication if the key was used in the staking
      */
    function getSigningKey(uint256 _operator_id, uint256 _index) external view
        operatorExists(_operator_id)
        returns (bytes key, bytes depositSignature, bool used)
    {
        require(_index < operators[_operator_id].totalSigningKeys, "KEY_NOT_FOUND");

        (bytes memory key_, bytes memory signature) = _loadSigningKey(_operator_id, _index);

        return (key_, signature, _index < operators[_operator_id].usedSigningKeys);
    }

    /**
      * @notice Returns total number of node operators
      */
    function getNodeOperatorsCount() public view returns (uint256) {
        return TOTAL_OPERATORS_COUNT_POSITION.getStorageUint256();
    }

    /**
     * @notice Returns a monotonically increasing counter that gets incremented when any of the following happens:
     *   1. a node operator's key(s) is added;
     *   2. a node operator's key(s) is removed;
     *   3. a node operator's approved keys limit is changed.
     *   4. a node operator was activated/deactivated. Activation or deactivation of node operator
     *      might lead to usage of unvalidated keys in the assignNextSigningKeys method.
     */
    function getKeysOpIndex() public view returns (uint256) {
        return KEYS_OP_INDEX_POSITION.getStorageUint256();
    }

    function _isEmptySigningKey(bytes memory _key) internal pure returns (bool) {
        assert(_key.length == PUBKEY_LENGTH);

        uint256 k1;
        uint256 k2;
        assembly {
            k1 := mload(add(_key, 0x20))
            k2 := mload(add(_key, 0x40))
        }

        return 0 == k1 && 0 == (k2 >> ((2 * 32 - PUBKEY_LENGTH) * 8));
    }

    function to64(uint256 v) internal pure returns (uint64) {
        assert(v <= UINT64_MAX);
        return uint64(v);
    }

    function _signingKeyOffset(uint256 _operator_id, uint256 _keyIndex) internal pure returns (uint256) {
        return uint256(keccak256(abi.encodePacked(SIGNING_KEYS_MAPPING_NAME, _operator_id, _keyIndex)));
    }

    function _storeSigningKey(uint256 _operator_id, uint256 _keyIndex, bytes memory _key, bytes memory _signature) internal {
        assert(_key.length == PUBKEY_LENGTH);
        assert(_signature.length == SIGNATURE_LENGTH);

        // key
        uint256 offset = _signingKeyOffset(_operator_id, _keyIndex);
        uint256 keyExcessBits = (2 * 32 - PUBKEY_LENGTH) * 8;
        assembly {
            sstore(offset, mload(add(_key, 0x20)))
            sstore(add(offset, 1), shl(keyExcessBits, shr(keyExcessBits, mload(add(_key, 0x40)))))
        }
        offset += 2;

        // signature
        for (uint256 i = 0; i < SIGNATURE_LENGTH; i += 32) {
            assembly {
                sstore(offset, mload(add(_signature, add(0x20, i))))
            }
            offset++;
        }
    }

    function _addSigningKeys(uint256 _operator_id, uint256 _quantity, bytes _pubkeys, bytes _signatures) internal
        operatorExists(_operator_id)
    {
        require(_quantity != 0, "NO_KEYS");
        require(_pubkeys.length == _quantity.mul(PUBKEY_LENGTH), "INVALID_LENGTH");
        require(_signatures.length == _quantity.mul(SIGNATURE_LENGTH), "INVALID_LENGTH");

        _increaseKeysOpIndex();

        for (uint256 i = 0; i < _quantity; ++i) {
            bytes memory key = BytesLib.slice(_pubkeys, i * PUBKEY_LENGTH, PUBKEY_LENGTH);
            require(!_isEmptySigningKey(key), "EMPTY_KEY");
            bytes memory sig = BytesLib.slice(_signatures, i * SIGNATURE_LENGTH, SIGNATURE_LENGTH);

            _storeSigningKey(_operator_id, operators[_operator_id].totalSigningKeys + i, key, sig);
            emit SigningKeyAdded(_operator_id, key);
        }

        operators[_operator_id].totalSigningKeys = operators[_operator_id].totalSigningKeys.add(to64(_quantity));
    }

    function _removeSigningKey(uint256 _operator_id, uint256 _index) internal
        operatorExists(_operator_id)
    {
        require(_index < operators[_operator_id].totalSigningKeys, "KEY_NOT_FOUND");
        require(_index >= operators[_operator_id].usedSigningKeys, "KEY_WAS_USED");

        _increaseKeysOpIndex();

        (bytes memory removedKey, ) = _loadSigningKey(_operator_id, _index);

        uint256 lastIndex = operators[_operator_id].totalSigningKeys.sub(1);
        if (_index < lastIndex) {
            (bytes memory key, bytes memory signature) = _loadSigningKey(_operator_id, lastIndex);
            _storeSigningKey(_operator_id, _index, key, signature);
        }

        _deleteSigningKey(_operator_id, lastIndex);
        operators[_operator_id].totalSigningKeys = operators[_operator_id].totalSigningKeys.sub(1);

        if (_index < operators[_operator_id].stakingLimit) {
            // decreasing the staking limit so the key at _index can't be used anymore
            operators[_operator_id].stakingLimit = uint64(_index);
        }

        emit SigningKeyRemoved(_operator_id, removedKey);
    }

    function _deleteSigningKey(uint256 _operator_id, uint256 _keyIndex) internal {
        uint256 offset = _signingKeyOffset(_operator_id, _keyIndex);
        for (uint256 i = 0; i < (PUBKEY_LENGTH + SIGNATURE_LENGTH) / 32 + 1; ++i) {
            assembly {
                sstore(add(offset, i), 0)
            }
        }
    }

    function _loadSigningKey(uint256 _operator_id, uint256 _keyIndex) internal view returns (bytes memory key, bytes memory signature) {
        uint256 offset = _signingKeyOffset(_operator_id, _keyIndex);

        // key
        bytes memory tmpKey = new bytes(64);
        assembly {
            mstore(add(tmpKey, 0x20), sload(offset))
            mstore(add(tmpKey, 0x40), sload(add(offset, 1)))
        }
        offset += 2;
        key = BytesLib.slice(tmpKey, 0, PUBKEY_LENGTH);

        // signature
        signature = new bytes(SIGNATURE_LENGTH);
        for (uint256 i = 0; i < SIGNATURE_LENGTH; i += 32) {
            assembly {
                mstore(add(signature, add(0x20, i)), sload(offset))
            }
            offset++;
        }

        return (key, signature);
    }

    function _loadOperatorCache() internal view returns (DepositLookupCacheEntry[] memory cache) {
        cache = new DepositLookupCacheEntry[](getActiveNodeOperatorsCount());
        if (0 == cache.length)
            return cache;

        uint256 totalOperators = getNodeOperatorsCount();
        uint256 idx = 0;
        for (uint256 operatorId = 0; operatorId < totalOperators; ++operatorId) {
            NodeOperator storage operator = operators[operatorId];

            if (!operator.active)
                continue;

            DepositLookupCacheEntry memory entry = cache[idx++];
            entry.id = operatorId;
            entry.stakingLimit = operator.stakingLimit;
            entry.stoppedValidators = operator.stoppedValidators;
            entry.totalSigningKeys = operator.totalSigningKeys;
            entry.usedSigningKeys = operator.usedSigningKeys;
            entry.initialUsedSigningKeys = entry.usedSigningKeys;
        }
        require(idx == cache.length, "INCOSISTENT_ACTIVE_COUNT");

        return cache;
    }

    function _increaseKeysOpIndex() internal {
        uint256 keysOpIndex = getKeysOpIndex();
        KEYS_OP_INDEX_POSITION.setStorageUint256(keysOpIndex + 1);
        emit KeysOpIndexSet(keysOpIndex + 1);
    }
}<|MERGE_RESOLUTION|>--- conflicted
+++ resolved
@@ -145,24 +145,14 @@
         require(operators[_id].active != _active, "NODE_OPERATOR_ACTIVITY_ALREADY_SET");
 
         _increaseKeysOpIndex();
-<<<<<<< HEAD
-        if (operators[_id].active != _active) {
-            uint256 activeOperatorsCount = getActiveNodeOperatorsCount();
-            if (_active)
-                ACTIVE_OPERATORS_COUNT_POSITION.setStorageUint256(activeOperatorsCount.add(1));
-            else
-                ACTIVE_OPERATORS_COUNT_POSITION.setStorageUint256(activeOperatorsCount.sub(1));
-=======
 
         uint256 activeOperatorsCount = getActiveNodeOperatorsCount();
         if (_active)
             ACTIVE_OPERATORS_COUNT_POSITION.setStorageUint256(activeOperatorsCount.add(1));
         else
             ACTIVE_OPERATORS_COUNT_POSITION.setStorageUint256(activeOperatorsCount.sub(1));
->>>>>>> bf3c2611
-
-            operators[_id].active = _active;
-        }
+
+        operators[_id].active = _active;
 
         emit NodeOperatorActiveSet(_id, _active);
     }
