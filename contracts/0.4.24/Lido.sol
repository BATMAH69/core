// SPDX-FileCopyrightText: 2023 Lido <info@lido.fi>

// SPDX-License-Identifier: GPL-3.0

/* See contracts/COMPILERS.md */
pragma solidity 0.4.24;

import "@aragon/os/contracts/apps/AragonApp.sol";
import "@aragon/os/contracts/lib/math/SafeMath.sol";

import "./interfaces/INodeOperatorsRegistry.sol";
import "./interfaces/ILidoExecutionLayerRewardsVault.sol";
import "./interfaces/IWithdrawalQueue.sol";
import "./interfaces/IWithdrawalVault.sol";
import "./interfaces/IStakingRouter.sol";

import "./lib/StakeLimitUtils.sol";
import "./lib/PositiveRebaseLimiter.sol";

import "./StETHPermit.sol";

/**
* @title Liquid staking pool implementation
*
* Lido is an Ethereum liquid staking protocol solving the problem of frozen staked ether on Consensus Layer
* being unavailable for transfers and DeFi on Execution Layer.
*
* Since balances of all token holders change when the amount of total pooled Ether
* changes, this token cannot fully implement ERC20 standard: it only emits `Transfer`
* events upon explicit transfer between holders. In contrast, when Lido oracle reports
* rewards, no Transfer events are generated: doing so would require emitting an event
* for each token holder and thus running an unbounded loop.
*/
contract Lido is StETHPermit, AragonApp {
    using SafeMath for uint256;
    using UnstructuredStorage for bytes32;
    using StakeLimitUnstructuredStorage for bytes32;
    using StakeLimitUtils for StakeLimitState.Data;
    using PositiveRebaseLimiter for LimiterState.Data;

    /// ACL
    bytes32 public constant PAUSE_ROLE = keccak256("PAUSE_ROLE");
    bytes32 public constant RESUME_ROLE = keccak256("RESUME_ROLE");
    bytes32 public constant STAKING_PAUSE_ROLE = keccak256("STAKING_PAUSE_ROLE");
    bytes32 public constant STAKING_CONTROL_ROLE = keccak256("STAKING_CONTROL_ROLE");
    bytes32 public constant MANAGE_PROTOCOL_CONTRACTS_ROLE = keccak256("MANAGE_PROTOCOL_CONTRACTS_ROLE");
    bytes32 public constant BURN_ROLE = keccak256("BURN_ROLE");
    bytes32 public constant MANAGE_MAX_POSITIVE_REBASE_ROLE = keccak256("MANAGE_MAX_POSITIVE_REBASE_ROLE");

    uint256 private constant DEPOSIT_SIZE = 32 ether;
    uint256 public constant TOTAL_BASIS_POINTS = 10000;
    /// @dev max positive rebase precision points (10**9 == 100% == 10_000 BP)
    uint256 public constant MAX_POSITIVE_REBASE_PRECISION_POINTS = 10**9;

    bytes32 internal constant ORACLE_POSITION = keccak256("lido.Lido.oracle");
    bytes32 internal constant TREASURY_POSITION = keccak256("lido.Lido.treasury");
    bytes32 internal constant EL_REWARDS_VAULT_POSITION = keccak256("lido.Lido.executionLayerRewardsVault");
    bytes32 internal constant STAKING_ROUTER_POSITION = keccak256("lido.Lido.stakingRouter");
    bytes32 internal constant DEPOSIT_SECURITY_MODULE_POSITION = keccak256("lido.Lido.depositSecurityModule");
    bytes32 internal constant WITHDRAWAL_QUEUE_POSITION = keccak256("lido.Lido.withdrawalQueue");

    /// @dev storage slot position of the staking rate limit structure
    bytes32 internal constant STAKING_STATE_POSITION = keccak256("lido.Lido.stakeLimit");
    /// @dev amount of Ether (on the current Ethereum side) buffered on this smart contract balance
    bytes32 internal constant BUFFERED_ETHER_POSITION = keccak256("lido.Lido.bufferedEther");
    /// @dev number of deposited validators (incrementing counter of deposit operations).
    bytes32 internal constant DEPOSITED_VALIDATORS_POSITION = keccak256("lido.Lido.depositedValidators");
    /// @dev total amount of ether on Consensus Layer (sum of all the balances of Lido validators)
    // "beacon" in the `keccak256()` parameter is staying here for compatibility reason
    bytes32 internal constant CL_BALANCE_POSITION = keccak256("lido.Lido.beaconBalance");
    /// @dev number of Lido's validators available in the Consensus Layer state
    // "beacon" in the `keccak256()` parameter is staying here for compatibility reason
    bytes32 internal constant CL_VALIDATORS_POSITION = keccak256("lido.Lido.beaconValidators");
<<<<<<< HEAD
    /// @dev percent in 10**9 of positive rebase allowed per LidoOracle report
    bytes32 internal constant MAX_POSITIVE_REBASE_POSITION = keccak256("lido.Lido.MaxPositiveRebase");
=======
    /// @dev percent in basis points of total pooled ether allowed to withdraw from LidoExecutionLayerRewardsVault per LidoOracle report
    bytes32 internal constant EL_REWARDS_WITHDRAWAL_LIMIT_POSITION = keccak256("lido.Lido.ELRewardsWithdrawalLimit");
>>>>>>> 9a96aeb0
    /// @dev Just a counter of total amount of execution layer rewards received by Lido contract. Not used in the logic.
    bytes32 internal constant TOTAL_EL_REWARDS_COLLECTED_POSITION = keccak256("lido.Lido.totalELRewardsCollected");
    /// @dev version of contract
    bytes32 internal constant CONTRACT_VERSION_POSITION = keccak256("lido.Lido.contractVersion");

    event ContractVersionSet(uint256 version);

    event Stopped();
    event Resumed();

    event StakingPaused();
    event StakingResumed();
    event StakingLimitSet(uint256 maxStakeLimit, uint256 stakeLimitIncreasePerBlock);
    event StakingLimitRemoved();

    event ProtocolContactsSet(
        address oracle,
        address treasury,
        address executionLayerRewardsVault
    );

    // The amount of ETH withdrawn from LidoExecutionLayerRewardsVault contract to Lido contract
    event ELRewardsReceived(uint256 amount);

    // Max positive rebase per single oracle report set
    event MaxPositiveRebaseSet(uint256 maxPositiveRebase);

    // Records a deposit made by a user
    event Submitted(address indexed sender, uint256 amount, address referral);

    // The `amount` of ether was sent to the deposit_contract.deposit function
    event Unbuffered(uint256 amount);

    event WithdrawalsReceived(uint256 amount);

    event DepositSecurityModuleSet(address dsmAddress);

    event StakingRouterSet(address stakingRouterAddress);

    event WithdrawalQueueSet(address withdrawalQueueAddress);

    // The amount of ETH sended from StakingRouter contract to Lido contract
    event StakingRouterTransferReceived(uint256 amount);

    /**
    * @dev As AragonApp, Lido contract must be initialized with following variables:
    *      NB: by default, staking and the whole Lido pool are in paused state
    * @param _oracle oracle contract
    * @param _treasury treasury contract
    * @param _stakingRouter Staking router contract
    * @param _dsm Deposit security module contract
    * @param _executionLayerRewardsVault execution layer rewards vault contract
    * @param _withdrawalQueue withdrawal queue contract
    * @param _eip712StETH eip712 helper contract for StETH
    */
    function initialize(
        address _oracle,
        address _treasury,
        address _stakingRouter,
        address _dsm,
        address _executionLayerRewardsVault,
        address _withdrawalQueue,
        address _eip712StETH
    )
        public onlyInit
    {
        _setProtocolContracts(_oracle, _treasury, _executionLayerRewardsVault);

        _initialize_v2(_stakingRouter, _dsm, _eip712StETH, _withdrawalQueue);
        initialized();
    }

    /**
     * @dev If we are deploying the protocol from scratch there are circular dependencies introduced (StakingRouter and DSM),
     *      so on init stage we need to set `_stakingRouter` and `_dsm` as 0x0, and afterwards use setters for set them correctly
     */
    function _initialize_v2(address _stakingRouter, address _dsm, address _eip712StETH, address _withdrawalQueue) internal {
        STAKING_ROUTER_POSITION.setStorageAddress(_stakingRouter);
        DEPOSIT_SECURITY_MODULE_POSITION.setStorageAddress(_dsm);
        WITHDRAWAL_QUEUE_POSITION.setStorageAddress(_withdrawalQueue);

        CONTRACT_VERSION_POSITION.setStorageUint256(2);

        _initializeEIP712StETH(_eip712StETH);

        emit ContractVersionSet(2);
        emit StakingRouterSet(_stakingRouter);
        emit DepositSecurityModuleSet(_dsm);
        emit WithdrawalQueueSet(_withdrawalQueue);
    }

    /**
     * @notice A function to finalize upgrade to v2 (from v1). Can be called only once
     * @dev Value 1 in CONTRACT_VERSION_POSITION is skipped due to change in numbering
     * For more details see https://github.com/lidofinance/lido-improvement-proposals/blob/develop/LIPS/lip-10.md
     */
    function finalizeUpgrade_v2(
        address _stakingRouter,
        address _dsm,
        address _eip712StETH,
        address _withdrawalQueue
    ) external {
        require(!isPetrified(), "PETRIFIED");
        require(CONTRACT_VERSION_POSITION.getStorageUint256() == 0, "WRONG_BASE_VERSION");

        require(_stakingRouter != address(0), "STAKING_ROUTER_ZERO_ADDRESS");
        require(_dsm != address(0), "DSM_ZERO_ADDRESS");
        require(_eip712StETH != address(0), "EIP712_STETH_ZERO_ADDRESS");
        require(_withdrawalQueue != address(0), "WITHDRAWAL_QUEUE_ZERO_ADDRESS");

        _initialize_v2(_stakingRouter, _dsm, _eip712StETH, _withdrawalQueue);
    }

    /**
     * @notice Return the initialized version of this contract starting from 0
     */
    function getVersion() external view returns (uint256) {
        return CONTRACT_VERSION_POSITION.getStorageUint256();
    }

    /**
     * @notice Stops accepting new Ether to the protocol
     *
     * @dev While accepting new Ether is stopped, calls to the `submit` function,
     * as well as to the default payable function, will revert.
     *
     * Emits `StakingPaused` event.
     */
    function pauseStaking() external {
        _auth(STAKING_PAUSE_ROLE);

        _pauseStaking();
    }

    /**
     * @notice Resumes accepting new Ether to the protocol (if `pauseStaking` was called previously)
     * NB: Staking could be rate-limited by imposing a limit on the stake amount
     * at each moment in time, see `setStakingLimit()` and `removeStakingLimit()`
     *
     * @dev Preserves staking limit if it was set previously
     *
     * Emits `StakingResumed` event
     */
    function resumeStaking() external {
        _auth(STAKING_CONTROL_ROLE);

        _resumeStaking();
    }

    /**
     * @notice Sets the staking rate limit
     *
     * ▲ Stake limit
     * │.....  .....   ........ ...            ....     ... Stake limit = max
     * │      .       .        .   .   .      .    . . .
     * │     .       .              . .  . . .      . .
     * │            .                .  . . .
     * │──────────────────────────────────────────────────> Time
     * │     ^      ^          ^   ^^^  ^ ^ ^     ^^^ ^     Stake events
     *
     * @dev Reverts if:
     * - `_maxStakeLimit` == 0
     * - `_maxStakeLimit` >= 2^96
     * - `_maxStakeLimit` < `_stakeLimitIncreasePerBlock`
     * - `_maxStakeLimit` / `_stakeLimitIncreasePerBlock` >= 2^32 (only if `_stakeLimitIncreasePerBlock` != 0)
     *
     * Emits `StakingLimitSet` event
     *
     * @param _maxStakeLimit max stake limit value
     * @param _stakeLimitIncreasePerBlock stake limit increase per single block
     */
    function setStakingLimit(uint256 _maxStakeLimit, uint256 _stakeLimitIncreasePerBlock) external {
        _auth(STAKING_CONTROL_ROLE);

        STAKING_STATE_POSITION.setStorageStakeLimitStruct(
            STAKING_STATE_POSITION.getStorageStakeLimitStruct().setStakingLimit(_maxStakeLimit, _stakeLimitIncreasePerBlock)
        );

        emit StakingLimitSet(_maxStakeLimit, _stakeLimitIncreasePerBlock);
    }

    /**
     * @notice Removes the staking rate limit
     *
     * Emits `StakingLimitRemoved` event
     */
    function removeStakingLimit() external {
        _auth(STAKING_CONTROL_ROLE);

        STAKING_STATE_POSITION.setStorageStakeLimitStruct(STAKING_STATE_POSITION.getStorageStakeLimitStruct().removeStakingLimit());

        emit StakingLimitRemoved();
    }

    /**
     * @notice Check staking state: whether it's paused or not
     */
    function isStakingPaused() external view returns (bool) {
        return STAKING_STATE_POSITION.getStorageStakeLimitStruct().isStakingPaused();
    }


    /**
     * @notice Returns how much Ether can be staked in the current block
     * @dev Special return values:
     * - 2^256 - 1 if staking is unlimited;
     * - 0 if staking is paused or if limit is exhausted.
     */
    function getCurrentStakeLimit() external view returns (uint256) {
        return _getCurrentStakeLimit(STAKING_STATE_POSITION.getStorageStakeLimitStruct());
    }

    /**
     * @notice Returns full info about current stake limit params and state
     * @dev Might be used for the advanced integration requests.
     * @return isStakingPaused staking pause state (equivalent to return of isStakingPaused())
     * @return isStakingLimitSet whether the stake limit is set
     * @return currentStakeLimit current stake limit (equivalent to return of getCurrentStakeLimit())
     * @return maxStakeLimit max stake limit
     * @return maxStakeLimitGrowthBlocks blocks needed to restore max stake limit from the fully exhausted state
     * @return prevStakeLimit previously reached stake limit
     * @return prevStakeBlockNumber previously seen block number
     */
    function getStakeLimitFullInfo()
        external
        view
        returns (
            bool isStakingPaused,
            bool isStakingLimitSet,
            uint256 currentStakeLimit,
            uint256 maxStakeLimit,
            uint256 maxStakeLimitGrowthBlocks,
            uint256 prevStakeLimit,
            uint256 prevStakeBlockNumber
        )
    {
        StakeLimitState.Data memory stakeLimitData = STAKING_STATE_POSITION.getStorageStakeLimitStruct();

        isStakingPaused = stakeLimitData.isStakingPaused();
        isStakingLimitSet = stakeLimitData.isStakingLimitSet();

        currentStakeLimit = _getCurrentStakeLimit(stakeLimitData);

        maxStakeLimit = stakeLimitData.maxStakeLimit;
        maxStakeLimitGrowthBlocks = stakeLimitData.maxStakeLimitGrowthBlocks;
        prevStakeLimit = stakeLimitData.prevStakeLimit;
        prevStakeBlockNumber = stakeLimitData.prevStakeBlockNumber;
    }

    /**
    * @notice Send funds to the pool
    * @dev Users are able to submit their funds by transacting to the fallback function.
    * Unlike vanilla Ethereum Deposit contract, accepting only 32-Ether transactions, Lido
    * accepts payments of any size. Submitted Ethers are stored in Buffer until someone calls
    * deposit() and pushes them to the Ethereum Deposit contract.
    */
    // solhint-disable-next-line
    function() external payable {
        // protection against accidental submissions by calling non-existent function
        require(msg.data.length == 0, "NON_EMPTY_DATA");
        _submit(0);
    }

    /**
     * @notice Send funds to the pool with optional _referral parameter
     * @dev This function is alternative way to submit funds. Supports optional referral address.
     * @return Amount of StETH shares generated
     */
    function submit(address _referral) external payable returns (uint256) {
        return _submit(_referral);
    }

    /**
     * @notice A payable function for execution layer rewards. Can be called only by ExecutionLayerRewardsVault contract
     * @dev We need a dedicated function because funds received by the default payable function
     * are treated as a user deposit
     */
    function receiveELRewards() external payable {
        require(msg.sender == EL_REWARDS_VAULT_POSITION.getStorageAddress());

        TOTAL_EL_REWARDS_COLLECTED_POSITION.setStorageUint256(TOTAL_EL_REWARDS_COLLECTED_POSITION.getStorageUint256().add(msg.value));

        emit ELRewardsReceived(msg.value);
    }

    /**
    * @notice A payable function for withdrawals acquisition. Can be called only by WithdrawalVault contract
    * @dev We need a dedicated function because funds received by the default payable function
    * are treated as a user deposit
    */
    function receiveWithdrawals() external payable {
        require(msg.sender == _getWithdrawalVault());

        emit WithdrawalsReceived(msg.value);
    }

    /**
     * @notice A payable function for execution layer rewards. Can be called only by ExecutionLayerRewardsVault contract
     * @dev We need a dedicated function because funds received by the default payable function
     * are treated as a user deposit
     */
    function receiveStakingRouter() external payable {
        require(msg.sender == STAKING_ROUTER_POSITION.getStorageAddress());

        emit StakingRouterTransferReceived(msg.value);
    }

    /**
     * @notice Destroys _sharesAmount shares from _account holdings, decreasing the total amount of shares.
     *
     * @param _account Address where shares will be burned
     * @param _sharesAmount Amount of shares to burn
     * @return Amount of new total shares after tokens burning
     */
    function burnShares(address _account, uint256 _sharesAmount)
        external
        authP(BURN_ROLE, arr(_account, _sharesAmount))
        returns (uint256 newTotalShares)
    {
        return _burnShares(_account, _sharesAmount);
    }

    /**
     * @notice Stop pool routine operations
     */
    function stop() external {
        _auth(PAUSE_ROLE);

        _stop();
        _pauseStaking();
    }

    /**
     * @notice Resume pool routine operations
     * @dev Staking should be resumed manually after this call using the desired limits
     */
    function resume() external {
        _auth(RESUME_ROLE);

        _resume();
        _resumeStaking();
    }

    /**
    * @notice Set Lido protocol contracts (oracle, treasury, execution layer rewards vault).
    *
    * @param _oracle oracle contract
    * @param _treasury treasury contract
    * @param _executionLayerRewardsVault execution layer rewards vault contract
    */
    function setProtocolContracts(
        address _oracle,
        address _treasury,
        address _executionLayerRewardsVault
    ) external {
        _auth(MANAGE_PROTOCOL_CONTRACTS_ROLE);

        _setProtocolContracts(_oracle, _treasury, _executionLayerRewardsVault);
    }

    /**
     * @dev Set max positive rebase allowed per single oracle report
     * @param _maxPositiveRebase limit value (10**9 == 100% == 10,000 BP)
     */
    function setMaxPositiveRebase(uint256 _maxPositiveRebase) external {
        _auth(MANAGE_MAX_POSITIVE_REBASE_ROLE);
        _setMaxPositiveRebase(_maxPositiveRebase);
    }

    /**
    * @notice Updates accounting stats, collects EL rewards and distributes collected rewards if beacon balance increased
    * @dev periodically called by the Oracle contract
    * @param _clValidators number of Lido validators on Consensus Layer
    * @param _clBalance sum of all Lido validators' balances on Consensus Layer
    * @param _withdrawalVaultBalance withdrawal vault balance on Execution Layer for report block
    * @param _elRewardsVaultBalance elRewards vault balance on Execution Layer for report block
    * @param _requestIdToFinalizeUpTo rigth boundary of requestId range if equals 0, no requests should be finalized
    * @param _finalizationShareRate share rate that should be used for finalization
    *
    * @return totalPooledEther amount of ether in the protocol after report
    * @return totalShares amount of shares in the protocol after report
    */
    function handleOracleReport(
        // CL values
        uint256 _clValidators,
        uint256 _clBalance,
        // EL values
        uint256 _withdrawalVaultBalance,
        uint256 _elRewardsVaultBalance,
        // decision
        uint256 _requestIdToFinalizeUpTo,
        uint256 _finalizationShareRate
    ) external returns (uint256 totalPooledEther, uint256 totalShares){
        require(msg.sender == getOracle(), "APP_AUTH_FAILED");
        _whenNotStopped();

        LimiterState.Data memory rebaseLimiter = PositiveRebaseLimiter.initLimiterState(
            MAX_POSITIVE_REBASE_POSITION.getStorageUint256(),
            _getTotalPooledEther(),
            _getTotalShares()
        );

        uint256 preClBalance = CL_BALANCE_POSITION.getStorageUint256();

        // update saved CL stats checking its sanity
        uint256 appearedValidators = _processClStateUpdate(
            _clValidators,
            _clBalance
        );

        uint256 rewardsBase = appearedValidators.mul(DEPOSIT_SIZE).add(preClBalance);
        int256 clBalanceDiff = _clBalance > rewardsBase ?
            int256(_clBalance.sub(rewardsBase)) : -int256(rewardsBase.sub(_clBalance));

        rebaseLimiter.applyCLBalanceUpdate(clBalanceDiff);
        uint256 withdrawnWithdrawals = rebaseLimiter.appendEther(_withdrawalVaultBalance);
        uint256 elRewards = rebaseLimiter.appendEther(_elRewardsVaultBalance);

        // collect ETH from EL and Withdrawal vaults and send some to WithdrawalQueue if required
        _processETHDistribution(
            withdrawnWithdrawals,
            elRewards,
            _requestIdToFinalizeUpTo,
            _finalizationShareRate
        );

        // TODO: check rebase boundaries
        // TODO: emit a rebase event with sufficient data to calc pre- and post-rebase share rates and APR

        // distribute rewards to Lido and Node Operators
        _processRewards(clBalanceDiff, withdrawnWithdrawals, elRewards);

        //TODO(DZhon): apply coverage

        totalPooledEther = _getTotalPooledEther();
        totalShares = _getTotalShares();
    }

    /**
     * @notice Overrides default AragonApp behaviour to disallow recovery.
     */
    function transferToVault(address /* _token */) external {
        revert("NOT_SUPPORTED");
    }

    /**
    * @notice Returns the address of the vault where withdrawals arrive
    * @dev withdrawal vault address is encoded as a last 160 bits of withdrawal credentials type 0x01
    * @return address of the vault or address(0) if the vault is not set
    */
    function getWithdrawalVault() external view returns (address) {
        return _getWithdrawalVault();
    }

    /**
     * @notice Returns WithdrawalQueue contract.
     */
    function getWithdrawalQueue() public view returns (address) {
        return WITHDRAWAL_QUEUE_POSITION.getStorageAddress();
    }

    function setWithdrawalQueue(address _withdrawalQueue) external {
        _auth(MANAGE_PROTOCOL_CONTRACTS_ROLE);
        require(_withdrawalQueue != address(0), "WITHDRAWAL_QUEUE_ADDRESS_ZERO");

        WITHDRAWAL_QUEUE_POSITION.setStorageAddress(_withdrawalQueue);

        emit WithdrawalQueueSet(_withdrawalQueue);
    }

    /**
    * @notice Get the amount of Ether temporary buffered on this contract balance
    * @dev Buffered balance is kept on the contract from the moment the funds are received from user
    * until the moment they are actually sent to the official Deposit contract.
    * @return amount of buffered funds in wei
    */
    function getBufferedEther() external view returns (uint256) {
        return _getBufferedEther();
    }

    /**
     * @notice Get total amount of execution layer rewards collected to Lido contract
     * @dev Ether got through LidoExecutionLayerRewardsVault is kept on this contract's balance the same way
     * as other buffered Ether is kept (until it gets deposited)
     * @return amount of funds received as execution layer rewards (in wei)
     */
    function getTotalELRewardsCollected() external view returns (uint256) {
        return TOTAL_EL_REWARDS_COLLECTED_POSITION.getStorageUint256();
    }

    /**
     * @notice Get limit in basis points to amount of ETH to withdraw per LidoOracle report
     * @return limit in basis points to amount of ETH to withdraw per LidoOracle report
     */
    function getMaxPositiveRebase() external view returns (uint256) {
        return MAX_POSITIVE_REBASE_POSITION.getStorageUint256();
    }

    /**
     * @notice Gets authorized oracle address
     * @return address of oracle contract
     */
    function getOracle() public view returns (address) {
        return ORACLE_POSITION.getStorageAddress();
    }

    /**
     * @notice Returns the treasury address
     */
    function getTreasury() public view returns (address) {
        return TREASURY_POSITION.getStorageAddress();
    }

    /**
    * @notice Returns the key values related to Consensus Layer side of the contract. It historically contains beacon
    * @return depositedValidators - number of deposited validators from Lido contract side
    * @return beaconValidators - number of Lido validators visible on Consensus Layer, reported by oracle
    * @return beaconBalance - total amount of ether on the Consensus Layer side (sum of all the balances of Lido validators)
    *
    * @dev `beacon` in naming still here for historical reasons
    */
    function getBeaconStat() external view returns (uint256 depositedValidators, uint256 beaconValidators, uint256 beaconBalance) {
        depositedValidators = DEPOSITED_VALIDATORS_POSITION.getStorageUint256();
        beaconValidators = CL_VALIDATORS_POSITION.getStorageUint256();
        beaconBalance = CL_BALANCE_POSITION.getStorageUint256();
    }

    /**
     * @notice Returns current withdrawal credentials of deposited validators
     * @dev DEPRECATED: use StakingRouter.getWithdrawalCredentials() instead
     */
    function getWithdrawalCredentials() public view returns (bytes32) {
        return getStakingRouter().getWithdrawalCredentials();
    }

    /**
     * @notice Returns address of the contract set as LidoExecutionLayerRewardsVault
     */
    function getELRewardsVault() public view returns (address) {
        return EL_REWARDS_VAULT_POSITION.getStorageAddress();
    }

    /// @dev updates Consensus Layer state according to the current report
    function _processClStateUpdate(
        uint256 _postClValidators,
        uint256 _postClBalance
    ) internal returns (uint256 appearedValidators) {
        uint256 depositedValidators = DEPOSITED_VALIDATORS_POSITION.getStorageUint256();
        require(_postClValidators <= depositedValidators, "REPORTED_MORE_DEPOSITED");

        uint256 preClValidators = CL_VALIDATORS_POSITION.getStorageUint256();
        require(_postClValidators >= preClValidators, "REPORTED_LESS_VALIDATORS");

        // Save the current CL balance and validators to
        // calculate rewards on the next push
        CL_BALANCE_POSITION.setStorageUint256(_postClBalance);

        if (_postClValidators > preClValidators) {
            CL_VALIDATORS_POSITION.setStorageUint256(_postClValidators);
        }

        return _postClValidators.sub(preClValidators);
    }

    /// @dev collect ETH from ELRewardsVault and WithdrawalVault and send to WithdrawalQueue
    function _processETHDistribution(
        uint256 _withdrawalVaultBalance,
        uint256 _elRewardsVaultBalance,
        uint256 _requestIdToFinalizeUpTo,
        uint256 _finalizationShareRate
    ) internal {
        // withdraw execution layer rewards and put them to the buffer
        address elRewardsVaultAddress = getELRewardsVault();
        if (_elRewardsVaultBalance > 0) {
            ILidoExecutionLayerRewardsVault(elRewardsVaultAddress).withdrawRewards(_elRewardsVaultBalance);
        }

        // Try to withdraw withdrawals and put them to the buffer
        address withdrawalVaultAddress = _getWithdrawalVault();
        if (_withdrawalVaultBalance > 0) {
            IWithdrawalVault(withdrawalVaultAddress).withdrawWithdrawals(_withdrawalVaultBalance);
        }

        uint256 lockedToWithdrawalQueue = 0;
        if (_requestIdToFinalizeUpTo > 0) {
            lockedToWithdrawalQueue = _processWithdrawalQueue(
                _requestIdToFinalizeUpTo,
                _finalizationShareRate
            );
        }

        uint256 preBufferedEther = _getBufferedEther();
        uint256 postBufferedEther = _getBufferedEther()
            .add(_elRewardsVaultBalance) // Collected from ELVault
            .add(_withdrawalVaultBalance) // Collected from WithdrawalVault
            .sub(lockedToWithdrawalQueue); // Sent to WithdrawalQueue

        // Storing even the same value costs gas, so just avoid it
        if (preBufferedEther != postBufferedEther) {
            BUFFERED_ETHER_POSITION.setStorageUint256(postBufferedEther);
        }
    }

    ///@dev finalize withdrawal requests in the queue, burn their shares and return the amount of ether locked for claiming
    function _processWithdrawalQueue(
        uint256 _requestIdToFinalizeUpTo,
        uint256 _finalizationShareRate
    ) internal returns (uint256 lockedToWithdrawalQueue) {
        IWithdrawalQueue withdrawalQueue = IWithdrawalQueue(getWithdrawalQueue());

        if (withdrawalQueue.isPaused()) return 0;

        (uint256 etherToLock, uint256 sharesToBurn) = withdrawalQueue.finalizationBatch(
            _requestIdToFinalizeUpTo,
            _finalizationShareRate
        );

        _burnShares(address(withdrawalQueue), sharesToBurn);
        withdrawalQueue.finalize.value(etherToLock)(_requestIdToFinalizeUpTo);

        return etherToLock;
    }

    /// @dev calculate the amount of rewards and distribute it
    function _processRewards(
        int256 _clBalanceDiff,
        uint256 _withdrawnWithdrwawals,
        uint256 _executionLayerRewards
    ) internal {
        int256 consensusLayerRewards = _clBalanceDiff > 0 ?
            int256(uint256(_clBalanceDiff).add(_withdrawnWithdrwawals))
            :
            (int256(_withdrawnWithdrwawals) + _clBalanceDiff);
        // Don’t mint/distribute any protocol fee on the non-profitable Lido oracle report
        // (when consensus layer balance delta is zero or negative).
        // See ADR #3 for details:
        // https://research.lido.fi/t/rewards-distribution-after-the-merge-architecture-decision-record/1535
        if (consensusLayerRewards> 0) {
            _distributeFee(uint256(consensusLayerRewards).add(_executionLayerRewards));
        }
    }

    /**
    * @dev Internal function to set authorized oracle address
    * @param _oracle oracle contract
    * @param _treasury treasury contract
    * @param _executionLayerRewardsVault execution layer rewards vault contract
    */
    function _setProtocolContracts(
        address _oracle, address _treasury, address _executionLayerRewardsVault
    ) internal {
        require(_oracle != address(0), "ORACLE_ZERO_ADDRESS");
        require(_treasury != address(0), "TREASURY_ZERO_ADDRESS");
        //NB: _executionLayerRewardsVault can be zero

        ORACLE_POSITION.setStorageAddress(_oracle);
        TREASURY_POSITION.setStorageAddress(_treasury);
        EL_REWARDS_VAULT_POSITION.setStorageAddress(_executionLayerRewardsVault);

        emit ProtocolContactsSet(_oracle, _treasury, _executionLayerRewardsVault);
    }

    /**
     * @dev Process user deposit, mints liquid tokens and increase the pool buffer
     * @param _referral address of referral.
     * @return amount of StETH shares generated
     */
    function _submit(address _referral) internal returns (uint256) {
        require(msg.value != 0, "ZERO_DEPOSIT");

        StakeLimitState.Data memory stakeLimitData = STAKING_STATE_POSITION.getStorageStakeLimitStruct();
        require(!stakeLimitData.isStakingPaused(), "STAKING_PAUSED");

        if (stakeLimitData.isStakingLimitSet()) {
            uint256 currentStakeLimit = stakeLimitData.calculateCurrentStakeLimit();

            require(msg.value <= currentStakeLimit, "STAKE_LIMIT");

            STAKING_STATE_POSITION.setStorageStakeLimitStruct(stakeLimitData.updatePrevStakeLimit(currentStakeLimit - msg.value));
        }

        uint256 sharesAmount = getSharesByPooledEth(msg.value);
        if (sharesAmount == 0) {
            // totalControlledEther is 0: either the first-ever deposit or complete slashing
            // assume that shares correspond to Ether 1-to-1
            sharesAmount = msg.value;
        }

        _mintShares(msg.sender, sharesAmount);

        BUFFERED_ETHER_POSITION.setStorageUint256(_getBufferedEther().add(msg.value));
        emit Submitted(msg.sender, msg.value, _referral);

        _emitTransferAfterMintingShares(msg.sender, sharesAmount);
        return sharesAmount;
    }

    /**
     * @dev Emits {Transfer} and {TransferShares} events where `from` is 0 address. Indicates mint events.
     */
    function _emitTransferAfterMintingShares(address _to, uint256 _sharesAmount) internal {
        emit Transfer(address(0), _to, getPooledEthByShares(_sharesAmount));
        emit TransferShares(address(0), _to, _sharesAmount);
    }

    function getStakingRouter() public view returns (IStakingRouter) {
        return IStakingRouter(STAKING_ROUTER_POSITION.getStorageAddress());
    }

    function setStakingRouter(address _stakingRouter) external {
        _auth(MANAGE_PROTOCOL_CONTRACTS_ROLE);
        require(_stakingRouter != address(0), "STAKING_ROUTER_ADDRESS_ZERO");
        STAKING_ROUTER_POSITION.setStorageAddress(_stakingRouter);

        emit StakingRouterSet(_stakingRouter);
    }

    function getDepositSecurityModule() public view returns (address) {
        return DEPOSIT_SECURITY_MODULE_POSITION.getStorageAddress();
    }

    function setDepositSecurityModule(address _dsm) external {
        _auth(MANAGE_PROTOCOL_CONTRACTS_ROLE);
        require(_dsm != address(0), "DSM_ADDRESS_ZERO");
        DEPOSIT_SECURITY_MODULE_POSITION.setStorageAddress(_dsm);

        emit DepositSecurityModuleSet(_dsm);
    }

    /**
     * @dev Distributes fee portion of the rewards by minting and distributing corresponding amount of liquid tokens.
     * @param _totalRewards Total rewards accrued both on the Execution Layer and the Consensus Layer sides in wei.
     */
    function _distributeFee(uint256 _totalRewards) internal {
        // We need to take a defined percentage of the reported reward as a fee, and we do
        // this by minting new token shares and assigning them to the fee recipients (see
        // StETH docs for the explanation of the shares mechanics). The staking rewards fee
        // is defined in basis points (1 basis point is equal to 0.01%, 10000 (TOTAL_BASIS_POINTS) is 100%).
        //
        // Since we've increased totalPooledEther by _totalRewards (which is already
        // performed by the time this function is called), the combined cost of all holders'
        // shares has became _totalRewards StETH tokens more, effectively splitting the reward
        // between each token holder proportionally to their token share.
        //
        // Now we want to mint new shares to the fee recipient, so that the total cost of the
        // newly-minted shares exactly corresponds to the fee taken:
        //
        // shares2mint * newShareCost = (_totalRewards * totalFee) / PRECISION_POINTS
        // newShareCost = newTotalPooledEther / (prevTotalShares + shares2mint)
        //
        // which follows to:
        //
        //                        _totalRewards * totalFee * prevTotalShares
        // shares2mint = --------------------------------------------------------------
        //                 (newTotalPooledEther * PRECISION_POINTS) - (_totalRewards * totalFee)
        //
        // The effect is that the given percentage of the reward goes to the fee recipient, and
        // the rest of the reward is distributed between token holders proportionally to their
        // token shares.
        IStakingRouter router = getStakingRouter();

        (address[] memory recipients,
            uint256[] memory moduleIds,
            uint96[] memory modulesFees,
            uint96 totalFee,
            uint256 precisionPoints) = router.getStakingRewardsDistribution();

        require(recipients.length == modulesFees.length, "WRONG_RECIPIENTS_INPUT");
        require(moduleIds.length == modulesFees.length, "WRONG_MODULE_IDS_INPUT");

        if (totalFee > 0) {
            uint256 shares2mint =
                _totalRewards.mul(totalFee).mul(_getTotalShares()).div(
                    _getTotalPooledEther().mul(precisionPoints).sub(_totalRewards.mul(totalFee))
                );

            _mintShares(address(this), shares2mint);

            (uint256[] memory moduleRewards, uint256 totalModuleRewards) =
                _transferModuleRewards(recipients, modulesFees, totalFee, shares2mint);

            _transferTreasuryRewards(shares2mint.sub(totalModuleRewards));

            router.reportRewardsMinted(moduleIds, moduleRewards);
        }
    }

    function _transferModuleRewards(
        address[] memory recipients,
        uint96[] memory modulesFees,
        uint256 totalFee,
        uint256 totalRewards
    ) internal returns (uint256[] memory moduleRewards, uint256 totalModuleRewards) {
        totalModuleRewards = 0;
        moduleRewards = new uint256[](recipients.length);

        for (uint256 i = 0; i < recipients.length; i++) {
            if (modulesFees[i] > 0) {
                uint256 iModuleRewards = totalRewards.mul(modulesFees[i]).div(totalFee);
                moduleRewards[i] = iModuleRewards;
                _transferShares(address(this), recipients[i], iModuleRewards);
                _emitTransferAfterMintingShares(recipients[i], iModuleRewards);
                totalModuleRewards = totalModuleRewards.add(iModuleRewards);
            }
        }
    }

    function _transferTreasuryRewards(uint256 treasuryReward) internal {
        address treasury = getTreasury();
        _transferShares(address(this), treasury, treasuryReward);
        _emitTransferAfterMintingShares(treasury, treasuryReward);
    }

    /**
    * @dev Records a deposit to the deposit_contract.deposit function
    * @param _amount Total amount deposited to the Consensus Layer side
    */
    function _markAsUnbuffered(uint256 _amount) internal {
        BUFFERED_ETHER_POSITION.setStorageUint256(_getBufferedEther().sub(_amount));

        emit Unbuffered(_amount);
    }

    /**
    * @dev Write a value nominated in basis points
    */
    function _setBPValue(bytes32 _slot, uint16 _value) internal {
        require(_value <= TOTAL_BASIS_POINTS, "VALUE_OVER_100_PERCENT");
        _slot.setStorageUint256(uint256(_value));
    }

    /**
     * @dev Gets the amount of Ether temporary buffered on this contract balance
     */
    function _getBufferedEther() internal view returns (uint256) {
        return BUFFERED_ETHER_POSITION.getStorageUint256();
    }

    /**
     * @dev Gets unaccounted (excess) Ether on this contract balance
     */
    function _getUnaccountedEther() internal view returns (uint256) {
        return address(this).balance.sub(_getBufferedEther());
    }

    function _getWithdrawalVault() internal view returns (address) {
        uint8 credentialsType = uint8(uint256(getWithdrawalCredentials()) >> 248);
        if (credentialsType == 0x01) {
            return address(uint160(getWithdrawalCredentials()));
        }
        return address(0);
    }

    /// @dev Calculates and returns the total base balance (multiple of 32) of validators in transient state,
    ///     i.e. submitted to the official Deposit contract but not yet visible in the CL state.
    /// @return transient balance in wei (1e-18 Ether)
    function _getTransientBalance() internal view returns (uint256) {
        uint256 depositedValidators = DEPOSITED_VALIDATORS_POSITION.getStorageUint256();
        uint256 clValidators = CL_VALIDATORS_POSITION.getStorageUint256();
        // clValidators can never be less than deposited ones.
        assert(depositedValidators >= clValidators);
        return depositedValidators.sub(clValidators).mul(DEPOSIT_SIZE);
    }

    /**
     * @dev Gets the total amount of Ether controlled by the system
     * @return total balance in wei
     */
    function _getTotalPooledEther() internal view returns (uint256) {
        return _getBufferedEther()
            .add(CL_BALANCE_POSITION.getStorageUint256())
            .add(_getTransientBalance());
    }

    function _pauseStaking() internal {
        STAKING_STATE_POSITION.setStorageStakeLimitStruct(
            STAKING_STATE_POSITION.getStorageStakeLimitStruct().setStakeLimitPauseState(true)
        );

        emit StakingPaused();
    }

    function _resumeStaking() internal {
        STAKING_STATE_POSITION.setStorageStakeLimitStruct(
            STAKING_STATE_POSITION.getStorageStakeLimitStruct().setStakeLimitPauseState(false)
        );

        emit StakingResumed();
    }

    function _getCurrentStakeLimit(StakeLimitState.Data memory _stakeLimitData) internal view returns (uint256) {
        if (_stakeLimitData.isStakingPaused()) {
            return 0;
        }
        if (!_stakeLimitData.isStakingLimitSet()) {
            return uint256(-1);
        }

        return _stakeLimitData.calculateCurrentStakeLimit();
    }

    function _setMaxPositiveRebase(uint256 _maxPositiveRebase) internal {
        require(_maxPositiveRebase <= MAX_POSITIVE_REBASE_PRECISION_POINTS, "WRONG_MAX_POSITIVE_REBASE");

        MAX_POSITIVE_REBASE_POSITION.setStorageUint256(_maxPositiveRebase);

        emit MaxPositiveRebaseSet(_maxPositiveRebase);
    }

    /**
     * @dev Size-efficient analog of the `auth(_role)` modifier
     * @param _role Permission name
     */
    function _auth(bytes32 _role) internal view auth(_role) {
        // no-op
    }

    /**
     * @dev Invokes a deposit call to the Staking Router contract and updates buffered counters
     * @param _maxDepositsCount max deposits count
     * @param _stakingModuleId id of the staking module to be deposited
     * @param _depositCalldata module calldata
     */
    function deposit(uint256 _maxDepositsCount, uint256 _stakingModuleId, bytes _depositCalldata) external {
        require(msg.sender == getDepositSecurityModule(), "APP_AUTH_DSM_FAILED");
        require(_stakingModuleId <= uint24(-1), "STAKING_MODULE_ID_TOO_LARGE");
        _whenNotStopped();

        uint256 bufferedEth = _getBufferedEther();
        // we dont deposit funds that will go to withdrawals
        uint256 withdrawalReserve = IWithdrawalQueue(getWithdrawalQueue()).unfinalizedStETH();

        if (bufferedEth > withdrawalReserve) {
            bufferedEth = bufferedEth.sub(withdrawalReserve);
            /// available ether amount for deposits (multiple of 32eth)
            uint256 depositableEth = _min(bufferedEth.div(DEPOSIT_SIZE), _maxDepositsCount).mul(DEPOSIT_SIZE);

            uint256 unaccountedEth = _getUnaccountedEther();
            /// @dev transfer ether to SR and make deposit at the same time
            /// @notice allow zero value of depositableEth, in this case SR will simply transfer the unaccounted ether to Lido contract
            uint256 depositedKeysCount = getStakingRouter().deposit.value(depositableEth)(
                _maxDepositsCount,
                _stakingModuleId,
                _depositCalldata
            );
            assert(depositedKeysCount <= depositableEth / DEPOSIT_SIZE );

            if (depositedKeysCount > 0) {
                uint256 depositedAmount = depositedKeysCount.mul(DEPOSIT_SIZE);
                DEPOSITED_VALIDATORS_POSITION.setStorageUint256(DEPOSITED_VALIDATORS_POSITION.getStorageUint256().add(depositedKeysCount));

                _markAsUnbuffered(depositedAmount);
                assert(_getUnaccountedEther() == unaccountedEth);
            }
        }
    }

    function _min(uint256 a, uint256 b) internal pure returns (uint256) {
        return a < b ? a : b;
    }
}<|MERGE_RESOLUTION|>--- conflicted
+++ resolved
@@ -71,13 +71,8 @@
     /// @dev number of Lido's validators available in the Consensus Layer state
     // "beacon" in the `keccak256()` parameter is staying here for compatibility reason
     bytes32 internal constant CL_VALIDATORS_POSITION = keccak256("lido.Lido.beaconValidators");
-<<<<<<< HEAD
-    /// @dev percent in 10**9 of positive rebase allowed per LidoOracle report
+    /// @dev positive rebase allowed per LidoOracle report, 10**9 == 100% == 10000 BP
     bytes32 internal constant MAX_POSITIVE_REBASE_POSITION = keccak256("lido.Lido.MaxPositiveRebase");
-=======
-    /// @dev percent in basis points of total pooled ether allowed to withdraw from LidoExecutionLayerRewardsVault per LidoOracle report
-    bytes32 internal constant EL_REWARDS_WITHDRAWAL_LIMIT_POSITION = keccak256("lido.Lido.ELRewardsWithdrawalLimit");
->>>>>>> 9a96aeb0
     /// @dev Just a counter of total amount of execution layer rewards received by Lido contract. Not used in the logic.
     bytes32 internal constant TOTAL_EL_REWARDS_COLLECTED_POSITION = keccak256("lido.Lido.totalELRewardsCollected");
     /// @dev version of contract
