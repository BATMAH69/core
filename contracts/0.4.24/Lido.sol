// SPDX-FileCopyrightText: 2022 Lido <info@lido.fi>

// SPDX-License-Identifier: GPL-3.0

/* See contracts/COMPILERS.md */
pragma solidity 0.4.24;

import "@aragon/os/contracts/apps/AragonApp.sol";
import "@aragon/os/contracts/lib/math/SafeMath.sol";
<<<<<<< HEAD
import "solidity-bytes-utils/contracts/BytesLib.sol";
=======
>>>>>>> 64661e9e

import "./interfaces/ILido.sol";
import "./interfaces/ILidoExecutionLayerRewardsVault.sol";
<<<<<<< HEAD
import "./interfaces/IWithdrawalQueue.sol";
=======
import "./interfaces/IStakingRouter.sol";
>>>>>>> 64661e9e

import "./StETH.sol";

import "./lib/StakeLimitUtils.sol";

/**
<<<<<<< HEAD
* @title Liquid staking pool implementation
*
* Lido is an Ethereum liquid staking protocol solving the problem of frozen staked ether on Consensus Layer
* being unavailable for transfers and DeFi on Execution Layer.
*
* Since balances of all token holders change when the amount of total pooled Ether
* changes, this token cannot fully implement ERC20 standard: it only emits `Transfer`
* events upon explicit transfer between holders. In contrast, when Lido oracle reports
* rewards, no Transfer events are generated: doing so would require emitting an event
* for each token holder and thus running an unbounded loop.
*/
=======
 * @title Liquid staking pool implementation
 *
 * Lido is an Ethereum liquid staking protocol solving the problem of frozen staked ether on Consensus Layer
 * being unavailable for transfers and DeFi on Execution Layer.
 *
 * Since balances of all token holders change when the amount of total pooled Ether
 * changes, this token cannot fully implement ERC20 standard: it only emits `Transfer`
 * events upon explicit transfer between holders. In contrast, when Lido oracle reports
 * rewards, no Transfer events are generated: doing so would require emitting an event
 * for each token holder and thus running an unbounded loop.
 *
 * Withdrawals are expected to be available with the first post-Merge hardfork Q1/Q2 2023.
 */
>>>>>>> 64661e9e
contract Lido is ILido, StETH, AragonApp {
    using SafeMath for uint256;
    using UnstructuredStorage for bytes32;
    using StakeLimitUnstructuredStorage for bytes32;
    using StakeLimitUtils for StakeLimitState.Data;

    /// ACL
<<<<<<< HEAD
    bytes32 constant public PAUSE_ROLE = keccak256("PAUSE_ROLE");
    bytes32 constant public RESUME_ROLE = keccak256("RESUME_ROLE");
    bytes32 constant public STAKING_PAUSE_ROLE = keccak256("STAKING_PAUSE_ROLE");
    bytes32 constant public STAKING_CONTROL_ROLE = keccak256("STAKING_CONTROL_ROLE");
    bytes32 constant public MANAGE_FEE = keccak256("MANAGE_FEE");
    bytes32 constant public MANAGE_WITHDRAWAL_KEY = keccak256("MANAGE_WITHDRAWAL_KEY");
    bytes32 constant public MANAGE_PROTOCOL_CONTRACTS_ROLE = keccak256("MANAGE_PROTOCOL_CONTRACTS_ROLE");
    bytes32 constant public BURN_ROLE = keccak256("BURN_ROLE");
    bytes32 constant public DEPOSIT_ROLE = keccak256("DEPOSIT_ROLE");
    bytes32 constant public SET_EL_REWARDS_WITHDRAWAL_LIMIT_ROLE = keccak256("SET_EL_REWARDS_WITHDRAWAL_LIMIT_ROLE");

    uint256 constant public PUBKEY_LENGTH = 48;
    uint256 constant public WITHDRAWAL_CREDENTIALS_LENGTH = 32;
    uint256 constant public SIGNATURE_LENGTH = 96;

    uint256 constant public DEPOSIT_SIZE = 32 ether;

    uint256 internal constant DEPOSIT_AMOUNT_UNIT = 1000000000 wei;
    uint256 internal constant TOTAL_BASIS_POINTS = 10000;

    /// @dev default value for maximum number of Consensus Layer validators registered in a single depositBufferedEther call
    uint256 internal constant DEFAULT_MAX_DEPOSITS_PER_CALL = 150;

    bytes32 internal constant FEE_POSITION = keccak256("lido.Lido.fee");
    bytes32 internal constant TREASURY_FEE_POSITION = keccak256("lido.Lido.treasuryFee");
    bytes32 internal constant NODE_OPERATORS_FEE_POSITION = keccak256("lido.Lido.nodeOperatorsFee");

    bytes32 internal constant DEPOSIT_CONTRACT_POSITION = keccak256("lido.Lido.depositContract");
=======
    bytes32 public constant PAUSE_ROLE = keccak256("PAUSE_ROLE");
    bytes32 public constant RESUME_ROLE = keccak256("RESUME_ROLE");
    bytes32 public constant STAKING_PAUSE_ROLE = keccak256("STAKING_PAUSE_ROLE");
    bytes32 public constant STAKING_CONTROL_ROLE = keccak256("STAKING_CONTROL_ROLE");
    bytes32 public constant MANAGE_PROTOCOL_CONTRACTS_ROLE = keccak256("MANAGE_PROTOCOL_CONTRACTS_ROLE");
    bytes32 public constant BURN_ROLE = keccak256("BURN_ROLE");
    bytes32 public constant SET_EL_REWARDS_VAULT_ROLE = keccak256("SET_EL_REWARDS_VAULT_ROLE");
    bytes32 public constant SET_EL_REWARDS_WITHDRAWAL_LIMIT_ROLE = keccak256("SET_EL_REWARDS_WITHDRAWAL_LIMIT_ROLE");

    uint256 private constant DEPOSIT_SIZE = 32 ether;
    uint256 public constant TOTAL_BASIS_POINTS = 10000;

>>>>>>> 64661e9e
    bytes32 internal constant ORACLE_POSITION = keccak256("lido.Lido.oracle");
    bytes32 internal constant TREASURY_POSITION = keccak256("lido.Lido.treasury");
    bytes32 internal constant EL_REWARDS_VAULT_POSITION = keccak256("lido.Lido.executionLayerRewardsVault");
    bytes32 internal constant STAKING_ROUTER_POSITION = keccak256("lido.Lido.stakingRouter");
    bytes32 internal constant DEPOSIT_SECURITY_MODULE_POSITION = keccak256("lido.Lido.depositSecurityModule");

    /// @dev storage slot position of the staking rate limit structure
    bytes32 internal constant STAKING_STATE_POSITION = keccak256("lido.Lido.stakeLimit");
    /// @dev amount of Ether (on the current Ethereum side) buffered on this smart contract balance
    bytes32 internal constant BUFFERED_ETHER_POSITION = keccak256("lido.Lido.bufferedEther");
    /// @dev number of deposited validators (incrementing counter of deposit operations).
    bytes32 internal constant DEPOSITED_VALIDATORS_POSITION = keccak256("lido.Lido.depositedValidators");
    /// @dev total amount of Beacon-side Ether (sum of all the balances of Lido validators)
    bytes32 internal constant BEACON_BALANCE_POSITION = keccak256("lido.Lido.beaconBalance");
    /// @dev number of Lido's validators available in the Beacon state
    bytes32 internal constant BEACON_VALIDATORS_POSITION = keccak256("lido.Lido.beaconValidators");

    /// @dev percent in basis points of total pooled ether allowed to withdraw from LidoExecutionLayerRewardsVault per LidoOracle report
    bytes32 internal constant EL_REWARDS_WITHDRAWAL_LIMIT_POSITION = keccak256("lido.Lido.ELRewardsWithdrawalLimit");

    /// @dev Just a counter of total amount of execution layer rewards received by Lido contract
    /// Not used in the logic
    bytes32 internal constant TOTAL_EL_REWARDS_COLLECTED_POSITION = keccak256("lido.Lido.totalELRewardsCollected");

<<<<<<< HEAD
    /// @dev Credentials which allows the DAO to withdraw Ether on the 2.0 side
    bytes32 internal constant WITHDRAWAL_CREDENTIALS_POSITION = keccak256("lido.Lido.withdrawalCredentials");

     /// @dev Amount of eth in deposit buffer to reserve for withdrawals
    bytes32 internal constant WITHDRAWAL_RESERVE_POSITION = keccak256("lido.Lido.withdrawalReserve");


    /**
    * @dev As AragonApp, Lido contract must be initialized with following variables:
    * @param _depositContract official Ethereum Deposit contract
    * @param _oracle oracle contract
    * @param _operators instance of Node Operators Registry
    * @param _treasury treasury contract
    * @param _executionLayerRewardsVault execution layer rewards vault contract
    * NB: by default, staking and the whole Lido pool are in paused state
    */
    function initialize(
        IDepositContract _depositContract,
        address _oracle,
        INodeOperatorsRegistry _operators,
        address _treasury,
        address _executionLayerRewardsVault
    )
        public onlyInit
    {
        NODE_OPERATORS_REGISTRY_POSITION.setStorageAddress(address(_operators));
        DEPOSIT_CONTRACT_POSITION.setStorageAddress(address(_depositContract));

        _setProtocolContracts(_oracle, _treasury, _executionLayerRewardsVault);
=======
    /// @dev version of contract
    bytes32 internal constant CONTRACT_VERSION_POSITION = keccak256("lido.Lido.contractVersion");

    /**
     * @dev As AragonApp, Lido contract must be initialized with following variables:
     * @param _oracle oracle contract
     * @param _treasury treasury contract
     * @param _stakingRouter Staking router contract
     * @param _dsm Deposit security module contract
     * NB: by default, staking and the whole Lido pool are in paused state
     */
    function initialize(address _oracle, address _treasury, address _stakingRouter, address _dsm) public onlyInit {
        _setProtocolContracts(_oracle, _treasury);
>>>>>>> 64661e9e

        _initialize_v2(_stakingRouter, _dsm);
        initialized();
    }

    /**
     * @dev If we are deploying the protocol from scratch there are circular dependencies introduced (StakingRouter and DSM), 
     *      so on init stage we need to set `_stakingRouter` and `_dsm` as 0x0, and afterwards use setters for set them correctly
     */
    function _initialize_v2(address _stakingRouter, address _dsm) internal {
        STAKING_ROUTER_POSITION.setStorageAddress(_stakingRouter);
        DEPOSIT_SECURITY_MODULE_POSITION.setStorageAddress(_dsm);

        CONTRACT_VERSION_POSITION.setStorageUint256(2);
        emit ContractVersionSet(2);
        emit StakingRouterSet(_stakingRouter);
        emit DepositSecurityModuleSet(_dsm);
    }

    /**
     * @notice A function to finalize upgrade to v2 (from v1). Can be called only once
     * @dev Value 1 in CONTRACT_VERSION_POSITION is skipped due to change in numbering
     * For more details see https://github.com/lidofinance/lido-improvement-proposals/blob/develop/LIPS/lip-10.md
     */
    function finalizeUpgrade_v2(address _stakingRouter, address _dsm) external {
        require(!isPetrified(), "PETRIFIED");
        require(CONTRACT_VERSION_POSITION.getStorageUint256() == 0, "WRONG_BASE_VERSION");
        require(_stakingRouter != address(0), "STAKING_ROUTER_ZERO_ADDRESS");
        require(_dsm != address(0), "DSM_ZERO_ADDRESS");

        _initialize_v2(_stakingRouter, _dsm);
    }

    /**
     * @notice Stops accepting new Ether to the protocol
     *
     * @dev While accepting new Ether is stopped, calls to the `submit` function,
     * as well as to the default payable function, will revert.
     *
     * Emits `StakingPaused` event.
     */
    function pauseStaking() external {
        _auth(STAKING_PAUSE_ROLE);

        _pauseStaking();
    }

    /**
     * @notice Resumes accepting new Ether to the protocol (if `pauseStaking` was called previously)
     * NB: Staking could be rate-limited by imposing a limit on the stake amount
     * at each moment in time, see `setStakingLimit()` and `removeStakingLimit()`
     *
     * @dev Preserves staking limit if it was set previously
     *
     * Emits `StakingResumed` event
     */
    function resumeStaking() external {
        _auth(STAKING_CONTROL_ROLE);

        _resumeStaking();
    }

    /**
     * @notice Sets the staking rate limit
     *
     * ▲ Stake limit
     * │.....  .....   ........ ...            ....     ... Stake limit = max
     * │      .       .        .   .   .      .    . . .
     * │     .       .              . .  . . .      . .
     * │            .                .  . . .
     * │──────────────────────────────────────────────────> Time
     * │     ^      ^          ^   ^^^  ^ ^ ^     ^^^ ^     Stake events
     *
     * @dev Reverts if:
     * - `_maxStakeLimit` == 0
     * - `_maxStakeLimit` >= 2^96
     * - `_maxStakeLimit` < `_stakeLimitIncreasePerBlock`
     * - `_maxStakeLimit` / `_stakeLimitIncreasePerBlock` >= 2^32 (only if `_stakeLimitIncreasePerBlock` != 0)
     *
     * Emits `StakingLimitSet` event
     *
     * @param _maxStakeLimit max stake limit value
     * @param _stakeLimitIncreasePerBlock stake limit increase per single block
     */
    function setStakingLimit(uint256 _maxStakeLimit, uint256 _stakeLimitIncreasePerBlock) external {
        _auth(STAKING_CONTROL_ROLE);

        STAKING_STATE_POSITION.setStorageStakeLimitStruct(
            STAKING_STATE_POSITION.getStorageStakeLimitStruct().setStakingLimit(_maxStakeLimit, _stakeLimitIncreasePerBlock)
        );

        emit StakingLimitSet(_maxStakeLimit, _stakeLimitIncreasePerBlock);
    }

    /**
     * @notice Removes the staking rate limit
     *
     * Emits `StakingLimitRemoved` event
     */
    function removeStakingLimit() external {
        _auth(STAKING_CONTROL_ROLE);

        STAKING_STATE_POSITION.setStorageStakeLimitStruct(STAKING_STATE_POSITION.getStorageStakeLimitStruct().removeStakingLimit());

        emit StakingLimitRemoved();
    }

    /**
     * @notice Check staking state: whether it's paused or not
     */
    function isStakingPaused() external view returns (bool) {
        return STAKING_STATE_POSITION.getStorageStakeLimitStruct().isStakingPaused();
    }


    /**
     * @notice Returns how much Ether can be staked in the current block
     * @dev Special return values:
     * - 2^256 - 1 if staking is unlimited;
     * - 0 if staking is paused or if limit is exhausted.
     */
    function getCurrentStakeLimit() public view returns (uint256) {
        return _getCurrentStakeLimit(STAKING_STATE_POSITION.getStorageStakeLimitStruct());
    }

    /**
     * @notice Returns full info about current stake limit params and state
     * @dev Might be used for the advanced integration requests.
     * @return isStakingPaused staking pause state (equivalent to return of isStakingPaused())
     * @return isStakingLimitSet whether the stake limit is set
     * @return currentStakeLimit current stake limit (equivalent to return of getCurrentStakeLimit())
     * @return maxStakeLimit max stake limit
     * @return maxStakeLimitGrowthBlocks blocks needed to restore max stake limit from the fully exhausted state
     * @return prevStakeLimit previously reached stake limit
     * @return prevStakeBlockNumber previously seen block number
     */
    function getStakeLimitFullInfo()
        external
        view
        returns (
            bool isStakingPaused,
            bool isStakingLimitSet,
            uint256 currentStakeLimit,
            uint256 maxStakeLimit,
            uint256 maxStakeLimitGrowthBlocks,
            uint256 prevStakeLimit,
            uint256 prevStakeBlockNumber
        )
    {
        StakeLimitState.Data memory stakeLimitData = STAKING_STATE_POSITION.getStorageStakeLimitStruct();

        isStakingPaused = stakeLimitData.isStakingPaused();
        isStakingLimitSet = stakeLimitData.isStakingLimitSet();

        currentStakeLimit = _getCurrentStakeLimit(stakeLimitData);

        maxStakeLimit = stakeLimitData.maxStakeLimit;
        maxStakeLimitGrowthBlocks = stakeLimitData.maxStakeLimitGrowthBlocks;
        prevStakeLimit = stakeLimitData.prevStakeLimit;
        prevStakeBlockNumber = stakeLimitData.prevStakeBlockNumber;
    }

    /**
<<<<<<< HEAD
    * @notice Send funds to the pool
    * @dev Users are able to submit their funds by transacting to the fallback function.
    * Unlike vanilla Ethereum Deposit contract, accepting only 32-Ether transactions, Lido
    * accepts payments of any size. Submitted Ethers are stored in Buffer until someone calls
    * depositBufferedEther() and pushes them to the Ethereum Deposit contract.
    */
    // solhint-disable-next-line
=======
     * @notice Send funds to the pool
     * @dev Users are able to submit their funds by transacting to the fallback function.
     * Unlike vanilla Eth2.0 Deposit contract, accepting only 32-Ether transactions, Lido
     * accepts payments of any size. Submitted Ethers are stored in Buffer until someone calls
     * deposit() and pushes them to the ETH2 Deposit contract.
     */
>>>>>>> 64661e9e
    function() external payable {
        // protection against accidental submissions by calling non-existent function
        require(msg.data.length == 0, "NON_EMPTY_DATA");
        _submit(0);
    }

    /**
     * @notice Send funds to the pool with optional _referral parameter
     * @dev This function is alternative way to submit funds. Supports optional referral address.
     * @return Amount of StETH shares generated
     */
    function submit(address _referral) external payable returns (uint256) {
        return _submit(_referral);
    }

    /**
     * @notice A payable function for execution layer rewards. Can be called only by ExecutionLayerRewardsVault contract
     * @dev We need a dedicated function because funds received by the default payable function
     * are treated as a user deposit
     */
    function receiveELRewards() external payable {
        require(msg.sender == EL_REWARDS_VAULT_POSITION.getStorageAddress());

        TOTAL_EL_REWARDS_COLLECTED_POSITION.setStorageUint256(TOTAL_EL_REWARDS_COLLECTED_POSITION.getStorageUint256().add(msg.value));

        emit ELRewardsReceived(msg.value);
    }

    function receiveRestake() external payable {
        require(msg.sender == _getWithdrawalVaultAddress());

        emit WithdrawalRestaked(msg.value);
    }

    /**
     * @notice A payable function for execution layer rewards. Can be called only by ExecutionLayerRewardsVault contract
     * @dev We need a dedicated function because funds received by the default payable function
     * are treated as a user deposit
     */
    function receiveStakingRouter() external payable {
        require(msg.sender == STAKING_ROUTER_POSITION.getStorageAddress());

        emit StakingRouterTransferReceived(msg.value);
    }

    /**
<<<<<<< HEAD
    * @notice Deposits buffered ethers to the official DepositContract, making no more than `_maxDeposits` deposit calls
    * @dev This function is separated from submit() to reduce the cost of sending funds.
    */
    function depositBufferedEther(uint256 _maxDeposits) external {
        _auth(DEPOSIT_ROLE);

        return _depositBufferedEther(_maxDeposits);
    }

    function burnShares(address _account, uint256 _sharesAmount)
        external
        authP(BURN_ROLE, arr(_account, _sharesAmount))
        returns (uint256 newTotalShares)
    {
=======
     * @notice Destroys _sharesAmount shares from _account holdings, decreasing the total amount of shares.
     *
     * @param _account Address where shares will be burned
     * @param _sharesAmount Amount of shares to burn
     * @return Amount of new total shares after tokens burning
     */
    function burnShares(
        address _account,
        uint256 _sharesAmount
    ) external authP(BURN_ROLE, arr(_account, _sharesAmount)) returns (uint256 newTotalShares) {
>>>>>>> 64661e9e
        return _burnShares(_account, _sharesAmount);
    }

    /**
     * @notice Stop pool routine operations
     */
    function stop() external {
        _auth(PAUSE_ROLE);

        _stop();
        _pauseStaking();
    }

    /**
     * @notice Resume pool routine operations
     * @dev Staking should be resumed manually after this call using the desired limits
     */
    function resume() external {
        _auth(RESUME_ROLE);

        _resume();
        _resumeStaking();
    }

    /**
<<<<<<< HEAD
    * @notice Set fee rate to `_feeBasisPoints` basis points.
    * The fees are accrued when:
    * - oracles report staking results (consensus layer balance increase)
    * - validators gain execution layer rewards (priority fees and MEV)
    * @param _feeBasisPoints Fee rate, in basis points
    */
    function setFee(uint16 _feeBasisPoints) external {
        _auth(MANAGE_FEE);

        _setBPValue(FEE_POSITION, _feeBasisPoints);
        emit FeeSet(_feeBasisPoints);
    }

    /**
    * @notice Set fee distribution
    * @param _treasuryFeeBasisPoints basis points go to the treasury
    * @param _operatorsFeeBasisPoints basis points go to node operators
    * @dev The sum has to be 10 000.
    */
    function setFeeDistribution(uint16 _treasuryFeeBasisPoints, uint16 _operatorsFeeBasisPoints)
        external
    {
        _auth(MANAGE_FEE);

        require(
            TOTAL_BASIS_POINTS == uint256(_treasuryFeeBasisPoints)
            .add(uint256(_operatorsFeeBasisPoints)),
            "FEES_DONT_ADD_UP"
        );

        _setBPValue(TREASURY_FEE_POSITION, _treasuryFeeBasisPoints);
        _setBPValue(NODE_OPERATORS_FEE_POSITION, _operatorsFeeBasisPoints);

        emit FeeDistributionSet(_treasuryFeeBasisPoints, _operatorsFeeBasisPoints);
    }

    /**
    * @notice Set Lido protocol contracts (oracle, treasury, execution layer rewards vault).
    *
    * @dev Oracle contract specified here is allowed to make
    * periodical updates of beacon stats
    * by calling pushBeacon. Treasury contract specified here is used
    * to accumulate the protocol treasury fee.
    * Execution layer rewards vault is set as `feeRecipient`
    * by the Lido-participating node operators.
    *
    * @param _oracle oracle contract
    * @param _treasury treasury contract
    * @param _executionLayerRewardsVault execution layer rewards vault contract
    */
    function setProtocolContracts(
        address _oracle,
        address _treasury,
        address _executionLayerRewardsVault
    ) external {
        _auth(MANAGE_PROTOCOL_CONTRACTS_ROLE);

        _setProtocolContracts(_oracle, _treasury, _executionLayerRewardsVault);
    }

    /**
    * @notice Set credentials to withdraw ETH on the Consensus Layer side to `_withdrawalCredentials`
    * @dev Note that setWithdrawalCredentials discards all unused signing keys as the signatures are invalidated.
    * @param _withdrawalCredentials withdrawal credentials field as defined in the Ethereum PoS consensus specs
    */
    function setWithdrawalCredentials(bytes32 _withdrawalCredentials) external {
        _auth(MANAGE_WITHDRAWAL_KEY);

        WITHDRAWAL_CREDENTIALS_POSITION.setStorageBytes32(_withdrawalCredentials);
        getOperators().trimUnusedKeys();

        emit WithdrawalCredentialsSet(_withdrawalCredentials);
    }

    /**
    * @dev Sets limit on amount of ETH to withdraw from execution layer rewards vault per LidoOracle report
    * @param _limitPoints limit in basis points to amount of ETH to withdraw per LidoOracle report
    */
=======
     * @notice Set Lido protocol contracts (oracle, treasury).
     *
     * @dev Oracle contract specified here is allowed to make
     * periodical updates of beacon stats
     * by calling handleOracleReport. Treasury contract specified here is used
     * to accumulate the protocol treasury fee.
     *
     * @param _oracle oracle contract
     * @param _treasury treasury contract
     */
    function setProtocolContracts(address _oracle, address _treasury) external {
        _auth(MANAGE_PROTOCOL_CONTRACTS_ROLE);

        _setProtocolContracts(_oracle, _treasury);
    }

    /**
     * @dev Sets the address of LidoExecutionLayerRewardsVault contract
     * @param _executionLayerRewardsVault Execution layer rewards vault contract address
     */
    function setELRewardsVault(address _executionLayerRewardsVault) external {
        _auth(SET_EL_REWARDS_VAULT_ROLE);

        EL_REWARDS_VAULT_POSITION.setStorageAddress(_executionLayerRewardsVault);

        emit ELRewardsVaultSet(_executionLayerRewardsVault);
    }

    /**
     * @dev Sets limit on amount of ETH to withdraw from execution layer rewards vault per LidoOracle report
     * @param _limitPoints limit in basis points to amount of ETH to withdraw per LidoOracle report
     */
>>>>>>> 64661e9e
    function setELRewardsWithdrawalLimit(uint16 _limitPoints) external {
        _auth(SET_EL_REWARDS_WITHDRAWAL_LIMIT_ROLE);

        _setBPValue(EL_REWARDS_WITHDRAWAL_LIMIT_POSITION, _limitPoints);
        emit ELRewardsWithdrawalLimitSet(_limitPoints);
    }

    function getBufferWithdrawalsReserve() public returns (uint256) {
        return WITHDRAWAL_RESERVE_POSITION.getStorageUint256();
    }

    /**
<<<<<<< HEAD
    * @notice Updates accounting stats, collects EL rewards and distributes all rewards if beacon balance increased
    * @dev periodically called by the Oracle contract
    */
    function handleOracleReport(
        // CL values
        uint256 _beaconValidators,
        uint256 _beaconBalance,
        // EL values
        uint256 _wcBufferedEther,
        // decision
        uint256 _withdrawalsReserveAmount,
        uint256[] _requestIdToFinalizeUpTo,
        uint256[] _finalizationPooledEtherAmount,
        uint256[] _finalizationSharesAmount
    ) external {
=======
     * @notice Updates beacon stats, collects rewards from LidoExecutionLayerRewardsVault and distributes all rewards if beacon balance increased
     * @dev periodically called by the Oracle contract
     * @param _beaconValidators number of Lido's keys in the beacon state
     * @param _beaconBalance summarized balance of Lido-controlled keys in wei
     */
    function handleOracleReport(uint256 _beaconValidators, uint256 _beaconBalance) external whenNotStopped {
>>>>>>> 64661e9e
        require(msg.sender == getOracle(), "APP_AUTH_FAILED");
        _whenNotStopped();

        // update withdrawals reserve
        WITHDRAWAL_RESERVE_POSITION.setStorageUint256(_withdrawalsReserveAmount);

        uint256 beaconBalanceOld = BEACON_BALANCE_POSITION.getStorageUint256();

        uint256 appearedValidators = _processAccounting(
            _beaconValidators,
            _beaconBalance
        );

        uint256 executionLayerRewards = _processFundsMoving(
            _requestIdToFinalizeUpTo,
            _finalizationPooledEtherAmount,
            _finalizationSharesAmount,
            _wcBufferedEther
        );

<<<<<<< HEAD
        _processRewards(
            _beaconBalance,
            executionLayerRewards,
            _wcBufferedEther,
            beaconBalanceOld,
            appearedValidators
        );
=======
        // Don’t mint/distribute any protocol fee on the non-profitable Lido oracle report
        // (when beacon chain balance delta is zero or negative).
        // See ADR #3 for details: https://research.lido.fi/t/rewards-distribution-after-the-merge-architecture-decision-record/1535
        if (_beaconBalance > rewardBase) {
            uint256 rewards = _beaconBalance.sub(rewardBase);
            _distributeFee(rewards.add(executionLayerRewards));
        }
>>>>>>> 64661e9e
    }

    /**
     * @notice Send funds to recovery Vault. Overrides default AragonApp behaviour
     * @param _token Token to be sent to recovery vault
     */
    function transferToVault(address _token) external {
        // FIXME: restore the function: it was removed temporarily to reduce contract size below size limit

        // require(allowRecoverability(_token), "RECOVER_DISALLOWED");
        // address vault = getRecoveryVault();
        // require(vault != address(0), "RECOVER_VAULT_ZERO");

        // uint256 balance;
        // if (_token == ETH) {
        //     balance = _getUnaccountedEther();
        //     // Transfer replaced by call to prevent transfer gas amount issue
        //     // solhint-disable-next-line
        //     require(vault.call.value(balance)(), "RECOVER_TRANSFER_FAILED");
        // } else {
        //     ERC20 token = ERC20(_token);
        //     balance = token.staticBalanceOf(this);
        //     // safeTransfer comes from overridden default implementation
        //     require(token.safeTransfer(vault, balance), "RECOVER_TOKEN_TRANSFER_FAILED");
        // }

        // emit RecoverToVault(vault, _token, balance);
    }

    /**
<<<<<<< HEAD
    * @notice Returns staking rewards fee rate
    */
    function getFee() public view returns (uint16 feeBasisPoints) {
        return uint16(FEE_POSITION.getStorageUint256());
    }

    /**
    * @notice Returns fee distribution proportion
    */
    function getFeeDistribution()
        public
        view
        returns (
            uint16 treasuryFeeBasisPoints,
            uint16 operatorsFeeBasisPoints
        )
    {
        treasuryFeeBasisPoints = uint16(TREASURY_FEE_POSITION.getStorageUint256());
        operatorsFeeBasisPoints = uint16(NODE_OPERATORS_FEE_POSITION.getStorageUint256());
    }

    /**
    * @notice Returns current credentials to withdraw ETH on the Consensus Layer side
    */
    function getWithdrawalCredentials() public view returns (bytes32) {
        return WITHDRAWAL_CREDENTIALS_POSITION.getStorageBytes32();
    }

    /**
    * @notice Returns the address of the vault where withdrawals arrive
    * @dev withdrawal vault address is encoded as a last 160 bits of withdrawal credentials type 0x01
    * @return address of the vault or address(0) if the vault is not set
    */
    function getWithdrawalVaultAddress() external view returns (address) {
        return _getWithdrawalVaultAddress();
    }

    /**
    * @notice Get the amount of Ether temporary buffered on this contract balance
    * @dev Buffered balance is kept on the contract from the moment the funds are received from user
    * until the moment they are actually sent to the official Deposit contract.
    * @return amount of buffered funds in wei
    */
=======
     * @notice Get the amount of Ether temporary buffered on this contract balance
     * @dev Buffered balance is kept on the contract from the moment the funds are received from user
     * until the moment they are actually sent to the official Deposit contract.
     * @return amount of buffered funds in wei
     */
>>>>>>> 64661e9e
    function getBufferedEther() external view returns (uint256) {
        return _getBufferedEther();
    }

    /**
     * @notice Get total amount of execution layer rewards collected to Lido contract
     * @dev Ether got through LidoExecutionLayerRewardsVault is kept on this contract's balance the same way
     * as other buffered Ether is kept (until it gets deposited)
     * @return amount of funds received as execution layer rewards (in wei)
     */
    function getTotalELRewardsCollected() external view returns (uint256) {
        return TOTAL_EL_REWARDS_COLLECTED_POSITION.getStorageUint256();
    }

    /**
     * @notice Get limit in basis points to amount of ETH to withdraw per LidoOracle report
     * @return limit in basis points to amount of ETH to withdraw per LidoOracle report
     */
    function getELRewardsWithdrawalLimit() external view returns (uint256) {
        return EL_REWARDS_WITHDRAWAL_LIMIT_POSITION.getStorageUint256();
    }

    /**
     * @notice Gets authorized oracle address
     * @return address of oracle contract
     */
    function getOracle() public view returns (address) {
        return ORACLE_POSITION.getStorageAddress();
    }

    /**
     * @notice Returns the treasury address
     */
    function getTreasury() public view returns (address) {
        return TREASURY_POSITION.getStorageAddress();
    }

    /**
     * @notice Returns the key values related to Beacon-side
     * @return depositedValidators - number of deposited validators
     * @return beaconValidators - number of Lido's validators visible in the Beacon state, reported by oracles
     * @return beaconBalance - total amount of Beacon-side Ether (sum of all the balances of Lido validators)
     */
    function getBeaconStat() public view returns (uint256 depositedValidators, uint256 beaconValidators, uint256 beaconBalance) {
        depositedValidators = DEPOSITED_VALIDATORS_POSITION.getStorageUint256();
        beaconValidators = BEACON_VALIDATORS_POSITION.getStorageUint256();
        beaconBalance = BEACON_BALANCE_POSITION.getStorageUint256();
    }

    /**
     * @notice Returns current staking rewards fee rate
     * @return totalFee total rewards fee in base precission
     */
    function getFee() public view returns (uint96 totalFee) {
        (, , totalFee, ) = getStakingRouter().getStakingRewardsDistribution();
    }

    /**
<<<<<<< HEAD
    * @notice Returns the key values related to Consensus Layer side of the contract (Beacon chain was deprecated)
    * @return depositedValidators - number of deposited validators
    * @return beaconValidators - number of Lido's validators visible on the Consensus Layer state, reported by oracle
    * @return beaconBalance - total amount of Ether on the Consensus Layer side (sum of all the balances of Lido validators)
    */
    function getBeaconStat() public view returns (uint256 depositedValidators, uint256 beaconValidators, uint256 beaconBalance) {
        depositedValidators = DEPOSITED_VALIDATORS_POSITION.getStorageUint256();
        beaconValidators = BEACON_VALIDATORS_POSITION.getStorageUint256();
        beaconBalance = BEACON_BALANCE_POSITION.getStorageUint256();
=======
     * @notice Returns current fee distribution proportion
     * @return modulesFee modules summary fee in base precission
     * @return treasuryFee treasury fee in base precission
     */
    function getFeeDistribution() public view returns (uint96 modulesFee, uint96 treasuryFee) {
        (, uint96[] memory moduleFees, uint96 totalFee, ) = getStakingRouter().getStakingRewardsDistribution();
        for (uint256 i; i < moduleFees.length; ++i) {
            modulesFee += moduleFees[i];
        }
        treasuryFee = totalFee - modulesFee;
    }

    /**
     * @notice Returns current credentials to withdraw ETH on ETH 2.0 side after the phase 2 is launched
     * @dev DEPRECATED: use StakingRouter.getWithdrawalCredentials() instead
     */
    function getWithdrawalCredentials() external view returns (bytes32) {
        return getStakingRouter().getWithdrawalCredentials();
>>>>>>> 64661e9e
    }

    /**
     * @notice Returns address of the contract set as LidoExecutionLayerRewardsVault
     */
    function getELRewardsVault() public view returns (address) {
        return EL_REWARDS_VAULT_POSITION.getStorageAddress();
    }

    /**
<<<<<<< HEAD
     * @dev updates beacon state and calculate rewards base (OUTDATED)
     */
    function _processAccounting(
        // CL values
        uint256 _beaconValidators,
        uint256 _beaconBalance
    ) internal returns (uint256 appearedValidators) {
        uint256 depositedValidators = DEPOSITED_VALIDATORS_POSITION.getStorageUint256();
        require(_beaconValidators <= depositedValidators, "REPORTED_MORE_DEPOSITED");

        uint256 beaconValidators = BEACON_VALIDATORS_POSITION.getStorageUint256();
        require(_beaconValidators >= beaconValidators, "REPORTED_LESS_VALIDATORS");

        // Save the current beacon balance and validators to
        // calculate rewards on the next push

        BEACON_BALANCE_POSITION.setStorageUint256(_beaconBalance);

        if (_beaconValidators > beaconValidators) {
            BEACON_VALIDATORS_POSITION.setStorageUint256(_beaconValidators);
        }

        return _beaconValidators.sub(beaconValidators);
    }

    /**
     * @dev move funds between ELRewardsVault, deposit and withdrawal buffers. Updates buffered counters respectively
     */
    function _processFundsMoving(
        uint256[] _requestIdToFinalizeUpTo,
        uint256[] _finalizationPooledEtherAmount,
        uint256[] _finalizationSharesAmount,
        uint256 _wcBufferedEther
    ) internal returns (uint256) {
        uint256 executionLayerRewards = 0;
        address elRewardsVaultAddress = getELRewardsVault();
        // If LidoExecutionLayerRewardsVault address is not set just do as if there were no execution layer rewards at all
        // Otherwise withdraw all rewards and put them to the buffer
        if (elRewardsVaultAddress != address(0)) {
            executionLayerRewards = ILidoExecutionLayerRewardsVault(elRewardsVaultAddress).withdrawRewards(
                (_getTotalPooledEther() * EL_REWARDS_WITHDRAWAL_LIMIT_POSITION.getStorageUint256()) / TOTAL_BASIS_POINTS
            );
        }

        // Moving funds between withdrawal buffer and deposit buffer
        // depending on withdrawal queue status
        int256 movedToWithdrawalBuffer = _processWithdrawals(
            _requestIdToFinalizeUpTo,
            _finalizationPooledEtherAmount,
            _finalizationSharesAmount,
            _wcBufferedEther);

        // Update deposit buffer state
        if (executionLayerRewards != 0 || movedToWithdrawalBuffer != 0) {
            if (movedToWithdrawalBuffer > 0) {
                BUFFERED_ETHER_POSITION.setStorageUint256(
                    _getBufferedEther().add(executionLayerRewards).add(uint256(movedToWithdrawalBuffer))
                );
            } else {
                BUFFERED_ETHER_POSITION.setStorageUint256(
                    _getBufferedEther().add(executionLayerRewards).sub(uint256(-movedToWithdrawalBuffer))
                );
            }
        }

        return executionLayerRewards;
    }

    function _processRewards(
        uint256 _beaconBalanceNew,
        uint256 _executionLayerRewards,
        uint256 _wcBufferedEther,
        uint256 _beaconBalanceOld,
        uint256 _appearedValidators
    ) internal {
        // Post-withdrawal rewards
        // rewards = (beacon balance new - beacon balance old) - (appeared validators x 32 ETH)
        // + withdrawn from execution layer rewards vault + withdrawn from withdrawal credentials vault

        uint256 rewardsBase = (_appearedValidators.mul(DEPOSIT_SIZE)).add(_beaconBalanceOld);

        // Don’t mint/distribute any protocol fee on the non-profitable Lido oracle report
        // (when consensus layer balance delta is zero or negative).
        // See ADR #3 for details:
        // https://research.lido.fi/t/rewards-distribution-after-the-merge-architecture-decision-record/1535
        if (_beaconBalanceNew.add(_wcBufferedEther) > rewardsBase) {
            uint256 consensusLayerRewards = _beaconBalanceNew.add(_wcBufferedEther).sub(rewardsBase);
            _distributeFee(consensusLayerRewards.add(_executionLayerRewards));
        }
    }

    /**
     * @dev finalize requests in the queue, burn shares and restake some ether if remains
     * @return withdrawalFundsMovement amount of funds restaked (if positive) or moved to withdrawal buffer (if negative)
     */
    function _processWithdrawals(
        uint256[] _requestIdToFinalizeUpTo,
        uint256[] _finalizationPooledEtherAmount,
        uint256[] _finalizationSharesAmount,
        uint256 _wcBufferedEther
    ) internal returns (int256 withdrawalFundsMovement) {
        address withdrawalAddress = _getWithdrawalVaultAddress();
        // do nothing if the withdrawals vault address is not configured
        if (withdrawalAddress == address(0)) {
            return 0;
        }

        IWithdrawalQueue withdrawal = IWithdrawalQueue(withdrawalAddress);

        uint256 lockedEtherAccumulator = 0;

        for (uint256 i = 0; i < _requestIdToFinalizeUpTo.length; i++) {
            uint256 lastIdToFinalize = _requestIdToFinalizeUpTo[i];
            require(lastIdToFinalize >= withdrawal.finalizedRequestsCounter(), "BAD_FINALIZATION_PARAMS");

            uint256 totalPooledEther = _finalizationPooledEtherAmount[i];
            uint256 totalShares = _finalizationSharesAmount[i];

            (uint256 etherToLock, uint256 sharesToBurn) = withdrawal.calculateFinalizationParams(
                lastIdToFinalize,
                totalPooledEther,
                totalShares
            );

            _burnShares(withdrawalAddress, sharesToBurn);

            uint256 remainingFunds = _wcBufferedEther > lockedEtherAccumulator ? _wcBufferedEther.sub(lockedEtherAccumulator): 0;

            uint256 transferToWithdrawalBuffer = etherToLock > remainingFunds ? etherToLock.sub(remainingFunds) : 0;

            lockedEtherAccumulator = lockedEtherAccumulator.add(etherToLock);

            withdrawal.finalize.value(transferToWithdrawalBuffer)(
                lastIdToFinalize,
                etherToLock,
                totalPooledEther,
                totalShares
            );
        }
        // There can be unaccounted ether in withdrawal buffer that should not be used for finalization
        require(lockedEtherAccumulator <= _wcBufferedEther.add(_getBufferedEther()), "NOT_ENOUGH_ACCOUNTED_ETHER");

        withdrawalFundsMovement = int256(_wcBufferedEther) - int256(lockedEtherAccumulator);

        if (withdrawalFundsMovement > 0) {
            withdrawal.restake(uint256(withdrawalFundsMovement));
        }
    }

    /**
    * @dev Internal function to set authorized oracle address
    * @param _oracle oracle contract
    * @param _treasury treasury contract
    * @param _executionLayerRewardsVault execution layer rewards vault contract
    */
    function _setProtocolContracts(
        address _oracle, address _treasury, address _executionLayerRewardsVault
    ) internal {
        require(_oracle != address(0), "ORACLE_ZERO_ADDRESS");
        require(_treasury != address(0), "TREASURY_ZERO_ADDRESS");
        //NB: _executionLayerRewardsVault can be zero

        ORACLE_POSITION.setStorageAddress(_oracle);
        TREASURY_POSITION.setStorageAddress(_treasury);
        EL_REWARDS_VAULT_POSITION.setStorageAddress(_executionLayerRewardsVault);

        emit ProtocolContactsSet(_oracle, _treasury, _executionLayerRewardsVault);
=======
     * @dev Internal function to set authorized oracle address
     * @param _oracle oracle contract
     */
    function _setProtocolContracts(address _oracle, address _treasury) internal {
        require(_oracle != address(0), "ORACLE_ZERO_ADDRESS");
        require(_treasury != address(0), "TREASURY_ZERO_ADDRESS");

        ORACLE_POSITION.setStorageAddress(_oracle);
        TREASURY_POSITION.setStorageAddress(_treasury);

        // the 3rd parameter is left for backward compatibility
        emit ProtocolContactsSet(_oracle, _treasury, address(0));
>>>>>>> 64661e9e
    }

    /**
     * @dev Process user deposit, mints liquid tokens and increase the pool buffer
     * @param _referral address of referral.
     * @return amount of StETH shares generated
     */
    function _submit(address _referral) internal returns (uint256) {
        require(msg.value != 0, "ZERO_DEPOSIT");

        StakeLimitState.Data memory stakeLimitData = STAKING_STATE_POSITION.getStorageStakeLimitStruct();
        require(!stakeLimitData.isStakingPaused(), "STAKING_PAUSED");

        if (stakeLimitData.isStakingLimitSet()) {
            uint256 currentStakeLimit = stakeLimitData.calculateCurrentStakeLimit();

            require(msg.value <= currentStakeLimit, "STAKE_LIMIT");

            STAKING_STATE_POSITION.setStorageStakeLimitStruct(stakeLimitData.updatePrevStakeLimit(currentStakeLimit - msg.value));
        }

        uint256 sharesAmount = getSharesByPooledEth(msg.value);
        if (sharesAmount == 0) {
            // totalControlledEther is 0: either the first-ever deposit or complete slashing
            // assume that shares correspond to Ether 1-to-1
            sharesAmount = msg.value;
        }

        _mintShares(msg.sender, sharesAmount);

        BUFFERED_ETHER_POSITION.setStorageUint256(_getBufferedEther().add(msg.value));
        emit Submitted(msg.sender, msg.value, _referral);

        _emitTransferAfterMintingShares(msg.sender, sharesAmount);
        return sharesAmount;
    }

    /**
     * @dev Emits {Transfer} and {TransferShares} events where `from` is 0 address. Indicates mint events.
     */
    function _emitTransferAfterMintingShares(address _to, uint256 _sharesAmount) internal {
        emit Transfer(address(0), _to, getPooledEthByShares(_sharesAmount));
        emit TransferShares(address(0), _to, _sharesAmount);
    }

<<<<<<< HEAD
    /**
    * @dev Deposits buffered eth to the DepositContract and assigns chunked deposits to node operators
    */
    function _depositBufferedEther(uint256 _maxDeposits) internal {
        _whenNotStopped();

        uint256 buffered = _getBufferedEther();
        uint256 withdrawalReserve = getBufferWithdrawalsReserve();

        if (buffered > withdrawalReserve) {
            buffered = buffered.sub(withdrawalReserve);

            if (buffered >= DEPOSIT_SIZE) {
                uint256 unaccounted = _getUnaccountedEther();
                uint256 numDeposits = buffered.div(DEPOSIT_SIZE);
                _markAsUnbuffered(_ConsensusLayerDeposit(numDeposits < _maxDeposits ? numDeposits : _maxDeposits));
                assert(_getUnaccountedEther() == unaccounted);
            }
        }
    }

    /**
    * @dev Performs deposits to the Consensus Layer side
    * @param _numDeposits Number of deposits to perform
    * @return actually deposited Ether amount
    */
    function _ConsensusLayerDeposit(uint256 _numDeposits) internal returns (uint256) {
        (bytes memory pubkeys, bytes memory signatures) = getOperators().assignNextSigningKeys(_numDeposits);

        if (pubkeys.length == 0) {
            return 0;
        }

        require(pubkeys.length.mod(PUBKEY_LENGTH) == 0, "REGISTRY_INCONSISTENT_PUBKEYS_LEN");
        require(signatures.length.mod(SIGNATURE_LENGTH) == 0, "REGISTRY_INCONSISTENT_SIG_LEN");

        uint256 numKeys = pubkeys.length.div(PUBKEY_LENGTH);
        require(numKeys == signatures.length.div(SIGNATURE_LENGTH), "REGISTRY_INCONSISTENT_SIG_COUNT");

        for (uint256 i = 0; i < numKeys; ++i) {
            bytes memory pubkey = BytesLib.slice(pubkeys, i * PUBKEY_LENGTH, PUBKEY_LENGTH);
            bytes memory signature = BytesLib.slice(signatures, i * SIGNATURE_LENGTH, SIGNATURE_LENGTH);
            _stake(pubkey, signature);
        }

        DEPOSITED_VALIDATORS_POSITION.setStorageUint256(
            DEPOSITED_VALIDATORS_POSITION.getStorageUint256().add(numKeys)
        );
=======
    function getStakingRouter() public view returns (IStakingRouter) {
        return IStakingRouter(STAKING_ROUTER_POSITION.getStorageAddress());
    }

    function setStakingRouter(address _stakingRouter) external {
        _auth(MANAGE_PROTOCOL_CONTRACTS_ROLE);
        require(_stakingRouter != address(0), "STAKING_ROUTER_ADDRESS_ZERO");
        STAKING_ROUTER_POSITION.setStorageAddress(_stakingRouter);
>>>>>>> 64661e9e

        emit StakingRouterSet(_stakingRouter);
    }

    function getDepositSecurityModule() public view returns (address) {
        return DEPOSIT_SECURITY_MODULE_POSITION.getStorageAddress();
    }

    function setDepositSecurityModule(address _dsm) external {
        _auth(MANAGE_PROTOCOL_CONTRACTS_ROLE);
        require(_dsm != address(0), "DSM_ADDRESS_ZERO");
        DEPOSIT_SECURITY_MODULE_POSITION.setStorageAddress(_dsm);

        emit DepositSecurityModuleSet(_dsm);
    }

    /**
<<<<<<< HEAD
    * @dev Distributes fee portion of the rewards by minting and distributing corresponding amount of liquid tokens.
    * @param _totalRewards Total rewards accrued both on the Consensus Layer and Execution Layer sides in wei
    */
=======
     * @dev Distributes fee portion of the rewards by minting and distributing corresponding amount of liquid tokens.
     * @param _totalRewards Total rewards accrued both on the Execution Layer and the Consensus Layer sides in wei.
     */
>>>>>>> 64661e9e
    function _distributeFee(uint256 _totalRewards) internal {
        // We need to take a defined percentage of the reported reward as a fee, and we do
        // this by minting new token shares and assigning them to the fee recipients (see
        // StETH docs for the explanation of the shares mechanics). The staking rewards fee
        // is defined in basis points (1 basis point is equal to 0.01%, 10000 (TOTAL_BASIS_POINTS) is 100%).
        //
        // Since we've increased totalPooledEther by _totalRewards (which is already
        // performed by the time this function is called), the combined cost of all holders'
        // shares has became _totalRewards StETH tokens more, effectively splitting the reward
        // between each token holder proportionally to their token share.
        //
        // Now we want to mint new shares to the fee recipient, so that the total cost of the
        // newly-minted shares exactly corresponds to the fee taken:
        //
        // shares2mint * newShareCost = (_totalRewards * totalFee) / PRECISION_POINTS
        // newShareCost = newTotalPooledEther / (prevTotalShares + shares2mint)
        //
        // which follows to:
        //
        //                        _totalRewards * totalFee * prevTotalShares
        // shares2mint = --------------------------------------------------------------
        //                 (newTotalPooledEther * PRECISION_POINTS) - (_totalRewards * totalFee)
        //
        // The effect is that the given percentage of the reward goes to the fee recipient, and
        // the rest of the reward is distributed between token holders proportionally to their
        // token shares.

<<<<<<< HEAD
        // Mint the calculated amount of shares to this contract address. This will reduce the
        // balances of the holders, as if the fee was taken in parts from each of them.
        _mintShares(address(this), shares2mint);

        (, uint16 operatorsFeeBasisPoints) = getFeeDistribution();

        uint256 distributedToOperatorsShares = _distributeNodeOperatorsReward(
            shares2mint.mul(operatorsFeeBasisPoints).div(TOTAL_BASIS_POINTS)
        );

        // Transfer the rest of the fee to treasury
        uint256 toTreasury = shares2mint.sub(distributedToOperatorsShares);
=======
        (address[] memory recipients, uint96[] memory modulesFees, uint96 totalFee, uint256 precisionPoints) = getStakingRouter()
            .getStakingRewardsDistribution();

        require(recipients.length == modulesFees.length, "WRONG_RECIPIENTS_INPUT");
>>>>>>> 64661e9e

        if (totalFee > 0) {
            uint256 shares2mint = _totalRewards.mul(totalFee).mul(_getTotalShares()).div(
                _getTotalPooledEther().mul(precisionPoints).sub(_totalRewards.mul(totalFee))
            );
<<<<<<< HEAD
            _emitTransferAfterMintingShares(recipients[idx], shares[idx]);
            distributed = distributed.add(shares[idx]);
        }
    }

    /**
    * @dev Records a deposit to the deposit_contract.deposit function
    * @param _amount Total amount deposited to the Consensus Layer side
    */
    function _markAsUnbuffered(uint256 _amount) internal {
        BUFFERED_ETHER_POSITION.setStorageUint256(
            BUFFERED_ETHER_POSITION.getStorageUint256().sub(_amount));
=======
            _mintShares(address(this), shares2mint);

            uint256 treasuryReward = shares2mint;
            uint256 recipientReward;

            for (uint256 i = 0; i < recipients.length; i++) {
                if (modulesFees[i] > 0) {
                    recipientReward = shares2mint.mul(modulesFees[i]).div(totalFee);
                    _transferShares(address(this), recipients[i], recipientReward);
                    _emitTransferAfterMintingShares(recipients[i], recipientReward);
                    treasuryReward = treasuryReward.sub(recipientReward);
                }
            }
>>>>>>> 64661e9e

            address treasury = getTreasury();
            _transferShares(address(this), treasury, treasuryReward);
            _emitTransferAfterMintingShares(treasury, treasuryReward);
        }
    }

    /**
     * @dev Write a value nominated in basis points
     */
    function _setBPValue(bytes32 _slot, uint16 _value) internal {
        require(_value <= TOTAL_BASIS_POINTS, "VALUE_OVER_100_PERCENT");
        _slot.setStorageUint256(uint256(_value));
    }

    /**
     * @dev Gets the amount of Ether temporary buffered on this contract balance
     */
    function _getBufferedEther() internal view returns (uint256) {
        return BUFFERED_ETHER_POSITION.getStorageUint256();
    }

    /**
     * @dev Gets unaccounted (excess) Ether on this contract balance
     */
    function _getUnaccountedEther() internal view returns (uint256) {
        return address(this).balance.sub(_getBufferedEther());
    }

    function _getWithdrawalVaultAddress() internal view returns (address) {
        uint8 credentialsType = uint8(uint256(getWithdrawalCredentials()) >> 248);
        if (credentialsType == 0x01) {
            return address(uint160(getWithdrawalCredentials()));
        }
        return address(0);
    }

    /**
     * @dev Calculates and returns the total base balance (multiple of 32) of validators in transient state,
     *      i.e. submitted to the official Deposit contract but not yet visible in the beacon state.
     * @return transient balance in wei (1e-18 Ether)
     */
    function _getTransientBalance() internal view returns (uint256) {
        uint256 depositedValidators = DEPOSITED_VALIDATORS_POSITION.getStorageUint256();
        uint256 beaconValidators = BEACON_VALIDATORS_POSITION.getStorageUint256();
        // beaconValidators can never be less than deposited ones.
        assert(depositedValidators >= beaconValidators);
        return depositedValidators.sub(beaconValidators).mul(DEPOSIT_SIZE);
    }

    /**
     * @dev Gets the total amount of Ether controlled by the system
     * @return total balance in wei
     */
    function _getTotalPooledEther() internal view returns (uint256) {
<<<<<<< HEAD
        return _getBufferedEther()
        .add(_getTransientBalance())
        .add(BEACON_BALANCE_POSITION.getStorageUint256());
    }

    /**
    * @dev Padding memory array with zeroes up to 64 bytes on the right
    * @param _b Memory array of size 32 .. 64
    */
    function _pad64(bytes memory _b) internal pure returns (bytes memory) {
        assert(_b.length >= 32 && _b.length <= 64);
        if (64 == _b.length)
            return _b;

        bytes memory zero32 = new bytes(32);
        assembly { mstore(add(zero32, 0x20), 0) }

        if (32 == _b.length)
            return BytesLib.concat(_b, zero32);
        else
            return BytesLib.concat(_b, BytesLib.slice(zero32, 0, uint256(64).sub(_b.length)));
    }

    /**
    * @dev Converting value to little endian bytes and padding up to 32 bytes on the right
    * @param _value Number less than `2**64` for compatibility reasons
    */
    function _toLittleEndian64(uint256 _value) internal pure returns (uint256 result) {
        result = 0;
        uint256 temp_value = _value;
        for (uint256 i = 0; i < 8; ++i) {
            result = (result << 8) | (temp_value & 0xFF);
            temp_value >>= 8;
        }

        assert(0 == temp_value);    // fully converted
        result <<= (24 * 8);
=======
        return _getBufferedEther().add(BEACON_BALANCE_POSITION.getStorageUint256()).add(_getTransientBalance());
>>>>>>> 64661e9e
    }

    function _pauseStaking() internal {
        STAKING_STATE_POSITION.setStorageStakeLimitStruct(
            STAKING_STATE_POSITION.getStorageStakeLimitStruct().setStakeLimitPauseState(true)
        );

        emit StakingPaused();
    }

    function _resumeStaking() internal {
        STAKING_STATE_POSITION.setStorageStakeLimitStruct(
            STAKING_STATE_POSITION.getStorageStakeLimitStruct().setStakeLimitPauseState(false)
        );

        emit StakingResumed();
    }

    function _getCurrentStakeLimit(StakeLimitState.Data memory _stakeLimitData) internal view returns (uint256) {
        if (_stakeLimitData.isStakingPaused()) {
            return 0;
        }
        if (!_stakeLimitData.isStakingLimitSet()) {
            return uint256(-1);
        }

        return _stakeLimitData.calculateCurrentStakeLimit();
    }

    /**
     * @dev Size-efficient analog of the `auth(_role)` modifier
     * @param _role Permission name
     */
    function _auth(bytes32 _role) internal view auth(_role) {
        // no-op
    }

    /**
     * @dev Invokes a deposit call to the Staking Router contract and updates buffered counters
     * @param _maxDepositsCount max deposits count
     * @param _stakingModuleId id of the staking module to be deposited
     * @param _depositCalldata module calldata
     */
    function deposit(uint256 _maxDepositsCount, uint24 _stakingModuleId, bytes _depositCalldata) external whenNotStopped {
        require(msg.sender == getDepositSecurityModule(), "APP_AUTH_DSM_FAILED");

        uint256 bufferedEth = _getBufferedEther();
        /// available ether amount for deposits (multiple of 32eth)
        uint256 depositableEth = _min(bufferedEth.div(DEPOSIT_SIZE), _maxDepositsCount).mul(DEPOSIT_SIZE);

        /// @dev transfer ether to SR and make deposit at the same time
        /// @notice allow zero value of depositableEth, in this case SR will simply transfer the unaccounted ether to Lido contract
        uint256 depositedKeysCount = getStakingRouter().deposit.value(depositableEth)(
            _maxDepositsCount,
            _stakingModuleId,
            _depositCalldata
        );
        assert(depositedKeysCount <= depositableEth / DEPOSIT_SIZE );

        if (depositedKeysCount > 0) {
            uint256 depositedAmount = depositedKeysCount.mul(DEPOSIT_SIZE);
            DEPOSITED_VALIDATORS_POSITION.setStorageUint256(DEPOSITED_VALIDATORS_POSITION.getStorageUint256().add(depositedKeysCount));
            BUFFERED_ETHER_POSITION.setStorageUint256(bufferedEth.sub(depositedAmount));
            emit Unbuffered(depositedAmount);
        }
    }

    function _min(uint256 a, uint256 b) internal pure returns (uint256) {
        return a < b ? a : b;
    }
}<|MERGE_RESOLUTION|>--- conflicted
+++ resolved
@@ -7,25 +7,17 @@
 
 import "@aragon/os/contracts/apps/AragonApp.sol";
 import "@aragon/os/contracts/lib/math/SafeMath.sol";
-<<<<<<< HEAD
-import "solidity-bytes-utils/contracts/BytesLib.sol";
-=======
->>>>>>> 64661e9e
 
 import "./interfaces/ILido.sol";
 import "./interfaces/ILidoExecutionLayerRewardsVault.sol";
-<<<<<<< HEAD
 import "./interfaces/IWithdrawalQueue.sol";
-=======
 import "./interfaces/IStakingRouter.sol";
->>>>>>> 64661e9e
 
 import "./StETH.sol";
 
 import "./lib/StakeLimitUtils.sol";
 
 /**
-<<<<<<< HEAD
 * @title Liquid staking pool implementation
 *
 * Lido is an Ethereum liquid staking protocol solving the problem of frozen staked ether on Consensus Layer
@@ -37,21 +29,6 @@
 * rewards, no Transfer events are generated: doing so would require emitting an event
 * for each token holder and thus running an unbounded loop.
 */
-=======
- * @title Liquid staking pool implementation
- *
- * Lido is an Ethereum liquid staking protocol solving the problem of frozen staked ether on Consensus Layer
- * being unavailable for transfers and DeFi on Execution Layer.
- *
- * Since balances of all token holders change when the amount of total pooled Ether
- * changes, this token cannot fully implement ERC20 standard: it only emits `Transfer`
- * events upon explicit transfer between holders. In contrast, when Lido oracle reports
- * rewards, no Transfer events are generated: doing so would require emitting an event
- * for each token holder and thus running an unbounded loop.
- *
- * Withdrawals are expected to be available with the first post-Merge hardfork Q1/Q2 2023.
- */
->>>>>>> 64661e9e
 contract Lido is ILido, StETH, AragonApp {
     using SafeMath for uint256;
     using UnstructuredStorage for bytes32;
@@ -59,36 +36,6 @@
     using StakeLimitUtils for StakeLimitState.Data;
 
     /// ACL
-<<<<<<< HEAD
-    bytes32 constant public PAUSE_ROLE = keccak256("PAUSE_ROLE");
-    bytes32 constant public RESUME_ROLE = keccak256("RESUME_ROLE");
-    bytes32 constant public STAKING_PAUSE_ROLE = keccak256("STAKING_PAUSE_ROLE");
-    bytes32 constant public STAKING_CONTROL_ROLE = keccak256("STAKING_CONTROL_ROLE");
-    bytes32 constant public MANAGE_FEE = keccak256("MANAGE_FEE");
-    bytes32 constant public MANAGE_WITHDRAWAL_KEY = keccak256("MANAGE_WITHDRAWAL_KEY");
-    bytes32 constant public MANAGE_PROTOCOL_CONTRACTS_ROLE = keccak256("MANAGE_PROTOCOL_CONTRACTS_ROLE");
-    bytes32 constant public BURN_ROLE = keccak256("BURN_ROLE");
-    bytes32 constant public DEPOSIT_ROLE = keccak256("DEPOSIT_ROLE");
-    bytes32 constant public SET_EL_REWARDS_WITHDRAWAL_LIMIT_ROLE = keccak256("SET_EL_REWARDS_WITHDRAWAL_LIMIT_ROLE");
-
-    uint256 constant public PUBKEY_LENGTH = 48;
-    uint256 constant public WITHDRAWAL_CREDENTIALS_LENGTH = 32;
-    uint256 constant public SIGNATURE_LENGTH = 96;
-
-    uint256 constant public DEPOSIT_SIZE = 32 ether;
-
-    uint256 internal constant DEPOSIT_AMOUNT_UNIT = 1000000000 wei;
-    uint256 internal constant TOTAL_BASIS_POINTS = 10000;
-
-    /// @dev default value for maximum number of Consensus Layer validators registered in a single depositBufferedEther call
-    uint256 internal constant DEFAULT_MAX_DEPOSITS_PER_CALL = 150;
-
-    bytes32 internal constant FEE_POSITION = keccak256("lido.Lido.fee");
-    bytes32 internal constant TREASURY_FEE_POSITION = keccak256("lido.Lido.treasuryFee");
-    bytes32 internal constant NODE_OPERATORS_FEE_POSITION = keccak256("lido.Lido.nodeOperatorsFee");
-
-    bytes32 internal constant DEPOSIT_CONTRACT_POSITION = keccak256("lido.Lido.depositContract");
-=======
     bytes32 public constant PAUSE_ROLE = keccak256("PAUSE_ROLE");
     bytes32 public constant RESUME_ROLE = keccak256("RESUME_ROLE");
     bytes32 public constant STAKING_PAUSE_ROLE = keccak256("STAKING_PAUSE_ROLE");
@@ -101,7 +48,6 @@
     uint256 private constant DEPOSIT_SIZE = 32 ether;
     uint256 public constant TOTAL_BASIS_POINTS = 10000;
 
->>>>>>> 64661e9e
     bytes32 internal constant ORACLE_POSITION = keccak256("lido.Lido.oracle");
     bytes32 internal constant TREASURY_POSITION = keccak256("lido.Lido.treasury");
     bytes32 internal constant EL_REWARDS_VAULT_POSITION = keccak256("lido.Lido.executionLayerRewardsVault");
@@ -126,9 +72,8 @@
     /// Not used in the logic
     bytes32 internal constant TOTAL_EL_REWARDS_COLLECTED_POSITION = keccak256("lido.Lido.totalELRewardsCollected");
 
-<<<<<<< HEAD
-    /// @dev Credentials which allows the DAO to withdraw Ether on the 2.0 side
-    bytes32 internal constant WITHDRAWAL_CREDENTIALS_POSITION = keccak256("lido.Lido.withdrawalCredentials");
+    /// @dev version of contract
+    bytes32 internal constant CONTRACT_VERSION_POSITION = keccak256("lido.Lido.contractVersion");
 
      /// @dev Amount of eth in deposit buffer to reserve for withdrawals
     bytes32 internal constant WITHDRAWAL_RESERVE_POSITION = keccak256("lido.Lido.withdrawalReserve");
@@ -136,48 +81,30 @@
 
     /**
     * @dev As AragonApp, Lido contract must be initialized with following variables:
-    * @param _depositContract official Ethereum Deposit contract
     * @param _oracle oracle contract
-    * @param _operators instance of Node Operators Registry
     * @param _treasury treasury contract
+    * @param _stakingRouter Staking router contract
+    * @param _dsm Deposit security module contract
     * @param _executionLayerRewardsVault execution layer rewards vault contract
     * NB: by default, staking and the whole Lido pool are in paused state
     */
     function initialize(
-        IDepositContract _depositContract,
         address _oracle,
-        INodeOperatorsRegistry _operators,
         address _treasury,
+        address _stakingRouter,
+        address _dsm,
         address _executionLayerRewardsVault
     )
         public onlyInit
     {
-        NODE_OPERATORS_REGISTRY_POSITION.setStorageAddress(address(_operators));
-        DEPOSIT_CONTRACT_POSITION.setStorageAddress(address(_depositContract));
-
         _setProtocolContracts(_oracle, _treasury, _executionLayerRewardsVault);
-=======
-    /// @dev version of contract
-    bytes32 internal constant CONTRACT_VERSION_POSITION = keccak256("lido.Lido.contractVersion");
-
-    /**
-     * @dev As AragonApp, Lido contract must be initialized with following variables:
-     * @param _oracle oracle contract
-     * @param _treasury treasury contract
-     * @param _stakingRouter Staking router contract
-     * @param _dsm Deposit security module contract
-     * NB: by default, staking and the whole Lido pool are in paused state
-     */
-    function initialize(address _oracle, address _treasury, address _stakingRouter, address _dsm) public onlyInit {
-        _setProtocolContracts(_oracle, _treasury);
->>>>>>> 64661e9e
 
         _initialize_v2(_stakingRouter, _dsm);
         initialized();
     }
 
     /**
-     * @dev If we are deploying the protocol from scratch there are circular dependencies introduced (StakingRouter and DSM), 
+     * @dev If we are deploying the protocol from scratch there are circular dependencies introduced (StakingRouter and DSM),
      *      so on init stage we need to set `_stakingRouter` and `_dsm` as 0x0, and afterwards use setters for set them correctly
      */
     function _initialize_v2(address _stakingRouter, address _dsm) internal {
@@ -334,22 +261,13 @@
     }
 
     /**
-<<<<<<< HEAD
     * @notice Send funds to the pool
     * @dev Users are able to submit their funds by transacting to the fallback function.
     * Unlike vanilla Ethereum Deposit contract, accepting only 32-Ether transactions, Lido
     * accepts payments of any size. Submitted Ethers are stored in Buffer until someone calls
-    * depositBufferedEther() and pushes them to the Ethereum Deposit contract.
+    * deposit() and pushes them to the Ethereum Deposit contract.
     */
     // solhint-disable-next-line
-=======
-     * @notice Send funds to the pool
-     * @dev Users are able to submit their funds by transacting to the fallback function.
-     * Unlike vanilla Eth2.0 Deposit contract, accepting only 32-Ether transactions, Lido
-     * accepts payments of any size. Submitted Ethers are stored in Buffer until someone calls
-     * deposit() and pushes them to the ETH2 Deposit contract.
-     */
->>>>>>> 64661e9e
     function() external payable {
         // protection against accidental submissions by calling non-existent function
         require(msg.data.length == 0, "NON_EMPTY_DATA");
@@ -396,33 +314,17 @@
     }
 
     /**
-<<<<<<< HEAD
-    * @notice Deposits buffered ethers to the official DepositContract, making no more than `_maxDeposits` deposit calls
-    * @dev This function is separated from submit() to reduce the cost of sending funds.
-    */
-    function depositBufferedEther(uint256 _maxDeposits) external {
-        _auth(DEPOSIT_ROLE);
-
-        return _depositBufferedEther(_maxDeposits);
-    }
-
+     * @notice Destroys _sharesAmount shares from _account holdings, decreasing the total amount of shares.
+     *
+     * @param _account Address where shares will be burned
+     * @param _sharesAmount Amount of shares to burn
+     * @return Amount of new total shares after tokens burning
+     */
     function burnShares(address _account, uint256 _sharesAmount)
         external
         authP(BURN_ROLE, arr(_account, _sharesAmount))
         returns (uint256 newTotalShares)
     {
-=======
-     * @notice Destroys _sharesAmount shares from _account holdings, decreasing the total amount of shares.
-     *
-     * @param _account Address where shares will be burned
-     * @param _sharesAmount Amount of shares to burn
-     * @return Amount of new total shares after tokens burning
-     */
-    function burnShares(
-        address _account,
-        uint256 _sharesAmount
-    ) external authP(BURN_ROLE, arr(_account, _sharesAmount)) returns (uint256 newTotalShares) {
->>>>>>> 64661e9e
         return _burnShares(_account, _sharesAmount);
     }
 
@@ -447,43 +349,6 @@
         _resumeStaking();
     }
 
-    /**
-<<<<<<< HEAD
-    * @notice Set fee rate to `_feeBasisPoints` basis points.
-    * The fees are accrued when:
-    * - oracles report staking results (consensus layer balance increase)
-    * - validators gain execution layer rewards (priority fees and MEV)
-    * @param _feeBasisPoints Fee rate, in basis points
-    */
-    function setFee(uint16 _feeBasisPoints) external {
-        _auth(MANAGE_FEE);
-
-        _setBPValue(FEE_POSITION, _feeBasisPoints);
-        emit FeeSet(_feeBasisPoints);
-    }
-
-    /**
-    * @notice Set fee distribution
-    * @param _treasuryFeeBasisPoints basis points go to the treasury
-    * @param _operatorsFeeBasisPoints basis points go to node operators
-    * @dev The sum has to be 10 000.
-    */
-    function setFeeDistribution(uint16 _treasuryFeeBasisPoints, uint16 _operatorsFeeBasisPoints)
-        external
-    {
-        _auth(MANAGE_FEE);
-
-        require(
-            TOTAL_BASIS_POINTS == uint256(_treasuryFeeBasisPoints)
-            .add(uint256(_operatorsFeeBasisPoints)),
-            "FEES_DONT_ADD_UP"
-        );
-
-        _setBPValue(TREASURY_FEE_POSITION, _treasuryFeeBasisPoints);
-        _setBPValue(NODE_OPERATORS_FEE_POSITION, _operatorsFeeBasisPoints);
-
-        emit FeeDistributionSet(_treasuryFeeBasisPoints, _operatorsFeeBasisPoints);
-    }
 
     /**
     * @notice Set Lido protocol contracts (oracle, treasury, execution layer rewards vault).
@@ -510,57 +375,9 @@
     }
 
     /**
-    * @notice Set credentials to withdraw ETH on the Consensus Layer side to `_withdrawalCredentials`
-    * @dev Note that setWithdrawalCredentials discards all unused signing keys as the signatures are invalidated.
-    * @param _withdrawalCredentials withdrawal credentials field as defined in the Ethereum PoS consensus specs
-    */
-    function setWithdrawalCredentials(bytes32 _withdrawalCredentials) external {
-        _auth(MANAGE_WITHDRAWAL_KEY);
-
-        WITHDRAWAL_CREDENTIALS_POSITION.setStorageBytes32(_withdrawalCredentials);
-        getOperators().trimUnusedKeys();
-
-        emit WithdrawalCredentialsSet(_withdrawalCredentials);
-    }
-
-    /**
-    * @dev Sets limit on amount of ETH to withdraw from execution layer rewards vault per LidoOracle report
-    * @param _limitPoints limit in basis points to amount of ETH to withdraw per LidoOracle report
-    */
-=======
-     * @notice Set Lido protocol contracts (oracle, treasury).
-     *
-     * @dev Oracle contract specified here is allowed to make
-     * periodical updates of beacon stats
-     * by calling handleOracleReport. Treasury contract specified here is used
-     * to accumulate the protocol treasury fee.
-     *
-     * @param _oracle oracle contract
-     * @param _treasury treasury contract
-     */
-    function setProtocolContracts(address _oracle, address _treasury) external {
-        _auth(MANAGE_PROTOCOL_CONTRACTS_ROLE);
-
-        _setProtocolContracts(_oracle, _treasury);
-    }
-
-    /**
-     * @dev Sets the address of LidoExecutionLayerRewardsVault contract
-     * @param _executionLayerRewardsVault Execution layer rewards vault contract address
-     */
-    function setELRewardsVault(address _executionLayerRewardsVault) external {
-        _auth(SET_EL_REWARDS_VAULT_ROLE);
-
-        EL_REWARDS_VAULT_POSITION.setStorageAddress(_executionLayerRewardsVault);
-
-        emit ELRewardsVaultSet(_executionLayerRewardsVault);
-    }
-
-    /**
      * @dev Sets limit on amount of ETH to withdraw from execution layer rewards vault per LidoOracle report
      * @param _limitPoints limit in basis points to amount of ETH to withdraw per LidoOracle report
      */
->>>>>>> 64661e9e
     function setELRewardsWithdrawalLimit(uint16 _limitPoints) external {
         _auth(SET_EL_REWARDS_WITHDRAWAL_LIMIT_ROLE);
 
@@ -573,7 +390,6 @@
     }
 
     /**
-<<<<<<< HEAD
     * @notice Updates accounting stats, collects EL rewards and distributes all rewards if beacon balance increased
     * @dev periodically called by the Oracle contract
     */
@@ -589,14 +405,6 @@
         uint256[] _finalizationPooledEtherAmount,
         uint256[] _finalizationSharesAmount
     ) external {
-=======
-     * @notice Updates beacon stats, collects rewards from LidoExecutionLayerRewardsVault and distributes all rewards if beacon balance increased
-     * @dev periodically called by the Oracle contract
-     * @param _beaconValidators number of Lido's keys in the beacon state
-     * @param _beaconBalance summarized balance of Lido-controlled keys in wei
-     */
-    function handleOracleReport(uint256 _beaconValidators, uint256 _beaconBalance) external whenNotStopped {
->>>>>>> 64661e9e
         require(msg.sender == getOracle(), "APP_AUTH_FAILED");
         _whenNotStopped();
 
@@ -617,7 +425,6 @@
             _wcBufferedEther
         );
 
-<<<<<<< HEAD
         _processRewards(
             _beaconBalance,
             executionLayerRewards,
@@ -625,15 +432,6 @@
             beaconBalanceOld,
             appearedValidators
         );
-=======
-        // Don’t mint/distribute any protocol fee on the non-profitable Lido oracle report
-        // (when beacon chain balance delta is zero or negative).
-        // See ADR #3 for details: https://research.lido.fi/t/rewards-distribution-after-the-merge-architecture-decision-record/1535
-        if (_beaconBalance > rewardBase) {
-            uint256 rewards = _beaconBalance.sub(rewardBase);
-            _distributeFee(rewards.add(executionLayerRewards));
-        }
->>>>>>> 64661e9e
     }
 
     /**
@@ -664,57 +462,11 @@
     }
 
     /**
-<<<<<<< HEAD
-    * @notice Returns staking rewards fee rate
-    */
-    function getFee() public view returns (uint16 feeBasisPoints) {
-        return uint16(FEE_POSITION.getStorageUint256());
-    }
-
-    /**
-    * @notice Returns fee distribution proportion
-    */
-    function getFeeDistribution()
-        public
-        view
-        returns (
-            uint16 treasuryFeeBasisPoints,
-            uint16 operatorsFeeBasisPoints
-        )
-    {
-        treasuryFeeBasisPoints = uint16(TREASURY_FEE_POSITION.getStorageUint256());
-        operatorsFeeBasisPoints = uint16(NODE_OPERATORS_FEE_POSITION.getStorageUint256());
-    }
-
-    /**
-    * @notice Returns current credentials to withdraw ETH on the Consensus Layer side
-    */
-    function getWithdrawalCredentials() public view returns (bytes32) {
-        return WITHDRAWAL_CREDENTIALS_POSITION.getStorageBytes32();
-    }
-
-    /**
-    * @notice Returns the address of the vault where withdrawals arrive
-    * @dev withdrawal vault address is encoded as a last 160 bits of withdrawal credentials type 0x01
-    * @return address of the vault or address(0) if the vault is not set
-    */
-    function getWithdrawalVaultAddress() external view returns (address) {
-        return _getWithdrawalVaultAddress();
-    }
-
-    /**
-    * @notice Get the amount of Ether temporary buffered on this contract balance
-    * @dev Buffered balance is kept on the contract from the moment the funds are received from user
-    * until the moment they are actually sent to the official Deposit contract.
-    * @return amount of buffered funds in wei
-    */
-=======
      * @notice Get the amount of Ether temporary buffered on this contract balance
      * @dev Buffered balance is kept on the contract from the moment the funds are received from user
      * until the moment they are actually sent to the official Deposit contract.
      * @return amount of buffered funds in wei
      */
->>>>>>> 64661e9e
     function getBufferedEther() external view returns (uint256) {
         return _getBufferedEther();
     }
@@ -753,27 +505,6 @@
     }
 
     /**
-     * @notice Returns the key values related to Beacon-side
-     * @return depositedValidators - number of deposited validators
-     * @return beaconValidators - number of Lido's validators visible in the Beacon state, reported by oracles
-     * @return beaconBalance - total amount of Beacon-side Ether (sum of all the balances of Lido validators)
-     */
-    function getBeaconStat() public view returns (uint256 depositedValidators, uint256 beaconValidators, uint256 beaconBalance) {
-        depositedValidators = DEPOSITED_VALIDATORS_POSITION.getStorageUint256();
-        beaconValidators = BEACON_VALIDATORS_POSITION.getStorageUint256();
-        beaconBalance = BEACON_BALANCE_POSITION.getStorageUint256();
-    }
-
-    /**
-     * @notice Returns current staking rewards fee rate
-     * @return totalFee total rewards fee in base precission
-     */
-    function getFee() public view returns (uint96 totalFee) {
-        (, , totalFee, ) = getStakingRouter().getStakingRewardsDistribution();
-    }
-
-    /**
-<<<<<<< HEAD
     * @notice Returns the key values related to Consensus Layer side of the contract (Beacon chain was deprecated)
     * @return depositedValidators - number of deposited validators
     * @return beaconValidators - number of Lido's validators visible on the Consensus Layer state, reported by oracle
@@ -783,10 +514,20 @@
         depositedValidators = DEPOSITED_VALIDATORS_POSITION.getStorageUint256();
         beaconValidators = BEACON_VALIDATORS_POSITION.getStorageUint256();
         beaconBalance = BEACON_BALANCE_POSITION.getStorageUint256();
-=======
+    }
+
+    /**
+     * @notice Returns current staking rewards fee rate
+     * @return totalFee total rewards fee in base precision
+     */
+    function getFee() public view returns (uint96 totalFee) {
+        (, , totalFee, ) = getStakingRouter().getStakingRewardsDistribution();
+    }
+
+    /**
      * @notice Returns current fee distribution proportion
-     * @return modulesFee modules summary fee in base precission
-     * @return treasuryFee treasury fee in base precission
+     * @return modulesFee modules summary fee in base precision
+     * @return treasuryFee treasury fee in base precision
      */
     function getFeeDistribution() public view returns (uint96 modulesFee, uint96 treasuryFee) {
         (, uint96[] memory moduleFees, uint96 totalFee, ) = getStakingRouter().getStakingRewardsDistribution();
@@ -797,12 +538,11 @@
     }
 
     /**
-     * @notice Returns current credentials to withdraw ETH on ETH 2.0 side after the phase 2 is launched
+     * @notice Returns current withdrawal credentials of deposited validators
      * @dev DEPRECATED: use StakingRouter.getWithdrawalCredentials() instead
      */
-    function getWithdrawalCredentials() external view returns (bytes32) {
+    function getWithdrawalCredentials() public view returns (bytes32) {
         return getStakingRouter().getWithdrawalCredentials();
->>>>>>> 64661e9e
     }
 
     /**
@@ -813,7 +553,6 @@
     }
 
     /**
-<<<<<<< HEAD
      * @dev updates beacon state and calculate rewards base (OUTDATED)
      */
     function _processAccounting(
@@ -981,20 +720,6 @@
         EL_REWARDS_VAULT_POSITION.setStorageAddress(_executionLayerRewardsVault);
 
         emit ProtocolContactsSet(_oracle, _treasury, _executionLayerRewardsVault);
-=======
-     * @dev Internal function to set authorized oracle address
-     * @param _oracle oracle contract
-     */
-    function _setProtocolContracts(address _oracle, address _treasury) internal {
-        require(_oracle != address(0), "ORACLE_ZERO_ADDRESS");
-        require(_treasury != address(0), "TREASURY_ZERO_ADDRESS");
-
-        ORACLE_POSITION.setStorageAddress(_oracle);
-        TREASURY_POSITION.setStorageAddress(_treasury);
-
-        // the 3rd parameter is left for backward compatibility
-        emit ProtocolContactsSet(_oracle, _treasury, address(0));
->>>>>>> 64661e9e
     }
 
     /**
@@ -1040,56 +765,6 @@
         emit TransferShares(address(0), _to, _sharesAmount);
     }
 
-<<<<<<< HEAD
-    /**
-    * @dev Deposits buffered eth to the DepositContract and assigns chunked deposits to node operators
-    */
-    function _depositBufferedEther(uint256 _maxDeposits) internal {
-        _whenNotStopped();
-
-        uint256 buffered = _getBufferedEther();
-        uint256 withdrawalReserve = getBufferWithdrawalsReserve();
-
-        if (buffered > withdrawalReserve) {
-            buffered = buffered.sub(withdrawalReserve);
-
-            if (buffered >= DEPOSIT_SIZE) {
-                uint256 unaccounted = _getUnaccountedEther();
-                uint256 numDeposits = buffered.div(DEPOSIT_SIZE);
-                _markAsUnbuffered(_ConsensusLayerDeposit(numDeposits < _maxDeposits ? numDeposits : _maxDeposits));
-                assert(_getUnaccountedEther() == unaccounted);
-            }
-        }
-    }
-
-    /**
-    * @dev Performs deposits to the Consensus Layer side
-    * @param _numDeposits Number of deposits to perform
-    * @return actually deposited Ether amount
-    */
-    function _ConsensusLayerDeposit(uint256 _numDeposits) internal returns (uint256) {
-        (bytes memory pubkeys, bytes memory signatures) = getOperators().assignNextSigningKeys(_numDeposits);
-
-        if (pubkeys.length == 0) {
-            return 0;
-        }
-
-        require(pubkeys.length.mod(PUBKEY_LENGTH) == 0, "REGISTRY_INCONSISTENT_PUBKEYS_LEN");
-        require(signatures.length.mod(SIGNATURE_LENGTH) == 0, "REGISTRY_INCONSISTENT_SIG_LEN");
-
-        uint256 numKeys = pubkeys.length.div(PUBKEY_LENGTH);
-        require(numKeys == signatures.length.div(SIGNATURE_LENGTH), "REGISTRY_INCONSISTENT_SIG_COUNT");
-
-        for (uint256 i = 0; i < numKeys; ++i) {
-            bytes memory pubkey = BytesLib.slice(pubkeys, i * PUBKEY_LENGTH, PUBKEY_LENGTH);
-            bytes memory signature = BytesLib.slice(signatures, i * SIGNATURE_LENGTH, SIGNATURE_LENGTH);
-            _stake(pubkey, signature);
-        }
-
-        DEPOSITED_VALIDATORS_POSITION.setStorageUint256(
-            DEPOSITED_VALIDATORS_POSITION.getStorageUint256().add(numKeys)
-        );
-=======
     function getStakingRouter() public view returns (IStakingRouter) {
         return IStakingRouter(STAKING_ROUTER_POSITION.getStorageAddress());
     }
@@ -1098,7 +773,6 @@
         _auth(MANAGE_PROTOCOL_CONTRACTS_ROLE);
         require(_stakingRouter != address(0), "STAKING_ROUTER_ADDRESS_ZERO");
         STAKING_ROUTER_POSITION.setStorageAddress(_stakingRouter);
->>>>>>> 64661e9e
 
         emit StakingRouterSet(_stakingRouter);
     }
@@ -1115,16 +789,12 @@
         emit DepositSecurityModuleSet(_dsm);
     }
 
-    /**
-<<<<<<< HEAD
-    * @dev Distributes fee portion of the rewards by minting and distributing corresponding amount of liquid tokens.
-    * @param _totalRewards Total rewards accrued both on the Consensus Layer and Execution Layer sides in wei
-    */
-=======
+
+
+    /**
      * @dev Distributes fee portion of the rewards by minting and distributing corresponding amount of liquid tokens.
      * @param _totalRewards Total rewards accrued both on the Execution Layer and the Consensus Layer sides in wei.
      */
->>>>>>> 64661e9e
     function _distributeFee(uint256 _totalRewards) internal {
         // We need to take a defined percentage of the reported reward as a fee, and we do
         // this by minting new token shares and assigning them to the fee recipients (see
@@ -1152,44 +822,20 @@
         // the rest of the reward is distributed between token holders proportionally to their
         // token shares.
 
-<<<<<<< HEAD
-        // Mint the calculated amount of shares to this contract address. This will reduce the
-        // balances of the holders, as if the fee was taken in parts from each of them.
-        _mintShares(address(this), shares2mint);
-
-        (, uint16 operatorsFeeBasisPoints) = getFeeDistribution();
-
-        uint256 distributedToOperatorsShares = _distributeNodeOperatorsReward(
-            shares2mint.mul(operatorsFeeBasisPoints).div(TOTAL_BASIS_POINTS)
-        );
-
-        // Transfer the rest of the fee to treasury
-        uint256 toTreasury = shares2mint.sub(distributedToOperatorsShares);
-=======
         (address[] memory recipients, uint96[] memory modulesFees, uint96 totalFee, uint256 precisionPoints) = getStakingRouter()
             .getStakingRewardsDistribution();
 
         require(recipients.length == modulesFees.length, "WRONG_RECIPIENTS_INPUT");
->>>>>>> 64661e9e
 
         if (totalFee > 0) {
-            uint256 shares2mint = _totalRewards.mul(totalFee).mul(_getTotalShares()).div(
-                _getTotalPooledEther().mul(precisionPoints).sub(_totalRewards.mul(totalFee))
+            uint256 shares2mint = _totalRewards
+                .mul(totalFee)
+                .mul(_getTotalShares())
+                .div(
+                    _getTotalPooledEther()
+                        .mul(precisionPoints)
+                        .sub(_totalRewards.mul(totalFee))
             );
-<<<<<<< HEAD
-            _emitTransferAfterMintingShares(recipients[idx], shares[idx]);
-            distributed = distributed.add(shares[idx]);
-        }
-    }
-
-    /**
-    * @dev Records a deposit to the deposit_contract.deposit function
-    * @param _amount Total amount deposited to the Consensus Layer side
-    */
-    function _markAsUnbuffered(uint256 _amount) internal {
-        BUFFERED_ETHER_POSITION.setStorageUint256(
-            BUFFERED_ETHER_POSITION.getStorageUint256().sub(_amount));
-=======
             _mintShares(address(this), shares2mint);
 
             uint256 treasuryReward = shares2mint;
@@ -1203,7 +849,6 @@
                     treasuryReward = treasuryReward.sub(recipientReward);
                 }
             }
->>>>>>> 64661e9e
 
             address treasury = getTreasury();
             _transferShares(address(this), treasury, treasuryReward);
@@ -1212,8 +857,19 @@
     }
 
     /**
-     * @dev Write a value nominated in basis points
-     */
+    * @dev Records a deposit to the deposit_contract.deposit function
+    * @param _amount Total amount deposited to the Consensus Layer side
+    */
+    function _markAsUnbuffered(uint256 _amount) internal {
+        BUFFERED_ETHER_POSITION.setStorageUint256(
+            BUFFERED_ETHER_POSITION.getStorageUint256().sub(_amount));
+
+        emit Unbuffered(_amount);
+    }
+
+    /**
+    * @dev Write a value nominated in basis points
+    */
     function _setBPValue(bytes32 _slot, uint16 _value) internal {
         require(_value <= TOTAL_BASIS_POINTS, "VALUE_OVER_100_PERCENT");
         _slot.setStorageUint256(uint256(_value));
@@ -1259,47 +915,9 @@
      * @return total balance in wei
      */
     function _getTotalPooledEther() internal view returns (uint256) {
-<<<<<<< HEAD
         return _getBufferedEther()
-        .add(_getTransientBalance())
-        .add(BEACON_BALANCE_POSITION.getStorageUint256());
-    }
-
-    /**
-    * @dev Padding memory array with zeroes up to 64 bytes on the right
-    * @param _b Memory array of size 32 .. 64
-    */
-    function _pad64(bytes memory _b) internal pure returns (bytes memory) {
-        assert(_b.length >= 32 && _b.length <= 64);
-        if (64 == _b.length)
-            return _b;
-
-        bytes memory zero32 = new bytes(32);
-        assembly { mstore(add(zero32, 0x20), 0) }
-
-        if (32 == _b.length)
-            return BytesLib.concat(_b, zero32);
-        else
-            return BytesLib.concat(_b, BytesLib.slice(zero32, 0, uint256(64).sub(_b.length)));
-    }
-
-    /**
-    * @dev Converting value to little endian bytes and padding up to 32 bytes on the right
-    * @param _value Number less than `2**64` for compatibility reasons
-    */
-    function _toLittleEndian64(uint256 _value) internal pure returns (uint256 result) {
-        result = 0;
-        uint256 temp_value = _value;
-        for (uint256 i = 0; i < 8; ++i) {
-            result = (result << 8) | (temp_value & 0xFF);
-            temp_value >>= 8;
-        }
-
-        assert(0 == temp_value);    // fully converted
-        result <<= (24 * 8);
-=======
-        return _getBufferedEther().add(BEACON_BALANCE_POSITION.getStorageUint256()).add(_getTransientBalance());
->>>>>>> 64661e9e
+            .add(BEACON_BALANCE_POSITION.getStorageUint256())
+            .add(_getTransientBalance());
     }
 
     function _pauseStaking() internal {
@@ -1343,27 +961,35 @@
      * @param _stakingModuleId id of the staking module to be deposited
      * @param _depositCalldata module calldata
      */
-    function deposit(uint256 _maxDepositsCount, uint24 _stakingModuleId, bytes _depositCalldata) external whenNotStopped {
+    function deposit(uint256 _maxDepositsCount, uint24 _stakingModuleId, bytes _depositCalldata) external {
         require(msg.sender == getDepositSecurityModule(), "APP_AUTH_DSM_FAILED");
+        _whenNotStopped();
 
         uint256 bufferedEth = _getBufferedEther();
-        /// available ether amount for deposits (multiple of 32eth)
-        uint256 depositableEth = _min(bufferedEth.div(DEPOSIT_SIZE), _maxDepositsCount).mul(DEPOSIT_SIZE);
-
-        /// @dev transfer ether to SR and make deposit at the same time
-        /// @notice allow zero value of depositableEth, in this case SR will simply transfer the unaccounted ether to Lido contract
-        uint256 depositedKeysCount = getStakingRouter().deposit.value(depositableEth)(
-            _maxDepositsCount,
-            _stakingModuleId,
-            _depositCalldata
-        );
-        assert(depositedKeysCount <= depositableEth / DEPOSIT_SIZE );
-
-        if (depositedKeysCount > 0) {
-            uint256 depositedAmount = depositedKeysCount.mul(DEPOSIT_SIZE);
-            DEPOSITED_VALIDATORS_POSITION.setStorageUint256(DEPOSITED_VALIDATORS_POSITION.getStorageUint256().add(depositedKeysCount));
-            BUFFERED_ETHER_POSITION.setStorageUint256(bufferedEth.sub(depositedAmount));
-            emit Unbuffered(depositedAmount);
+        uint256 withdrawalReserve = getBufferWithdrawalsReserve();
+
+        if (bufferedEth > withdrawalReserve) {
+            bufferedEth = bufferedEth.sub(withdrawalReserve);
+            /// available ether amount for deposits (multiple of 32eth)
+            uint256 depositableEth = _min(bufferedEth.div(DEPOSIT_SIZE), _maxDepositsCount).mul(DEPOSIT_SIZE);
+
+            uint256 unaccountedEth = _getUnaccountedEther();
+            /// @dev transfer ether to SR and make deposit at the same time
+            /// @notice allow zero value of depositableEth, in this case SR will simply transfer the unaccounted ether to Lido contract
+            uint256 depositedKeysCount = getStakingRouter().deposit.value(depositableEth)(
+                _maxDepositsCount,
+                _stakingModuleId,
+                _depositCalldata
+            );
+            assert(depositedKeysCount <= depositableEth / DEPOSIT_SIZE );
+
+            if (depositedKeysCount > 0) {
+                uint256 depositedAmount = depositedKeysCount.mul(DEPOSIT_SIZE);
+                DEPOSITED_VALIDATORS_POSITION.setStorageUint256(DEPOSITED_VALIDATORS_POSITION.getStorageUint256().add(depositedKeysCount));
+
+                _markAsUnbuffered(depositedAmount);
+                assert(_getUnaccountedEther() == unaccountedEth);
+            }
         }
     }
 
